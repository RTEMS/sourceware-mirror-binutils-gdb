/* Parser for linespec for the GNU debugger, GDB.

   Copyright (C) 1986-2016 Free Software Foundation, Inc.

   This file is part of GDB.

   This program is free software; you can redistribute it and/or modify
   it under the terms of the GNU General Public License as published by
   the Free Software Foundation; either version 3 of the License, or
   (at your option) any later version.

   This program is distributed in the hope that it will be useful,
   but WITHOUT ANY WARRANTY; without even the implied warranty of
   MERCHANTABILITY or FITNESS FOR A PARTICULAR PURPOSE.  See the
   GNU General Public License for more details.

   You should have received a copy of the GNU General Public License
   along with this program.  If not, see <http://www.gnu.org/licenses/>.  */

#include "defs.h"
#include "symtab.h"
#include "frame.h"
#include "command.h"
#include "symfile.h"
#include "objfiles.h"
#include "source.h"
#include "demangle.h"
#include "value.h"
#include "completer.h"
#include "cp-abi.h"
#include "cp-support.h"
#include "parser-defs.h"
#include "block.h"
#include "objc-lang.h"
#include "linespec.h"
#include "language.h"
#include "interps.h"
#include "mi/mi-cmds.h"
#include "target.h"
#include "arch-utils.h"
#include <ctype.h>
#include "cli/cli-utils.h"
#include "filenames.h"
#include "ada-lang.h"
#include "stack.h"
#include "location.h"

typedef struct type *typep;
DEF_VEC_P (typep);

/* An address entry is used to ensure that any given location is only
   added to the result a single time.  It holds an address and the
   program space from which the address came.  */

struct address_entry
{
  struct program_space *pspace;
  CORE_ADDR addr;
};

/* A linespec.  Elements of this structure are filled in by a parser
   (either parse_linespec or some other function).  The structure is
   then converted into SALs by convert_linespec_to_sals.  */

struct linespec
{
  /* An explicit location describing the SaLs.  */
  struct explicit_location explicit_loc;

  /* The list of symtabs to search to which to limit the search.  May not
     be NULL.  If explicit.SOURCE_FILENAME is NULL (no user-specified
     filename), FILE_SYMTABS should contain one single NULL member.  This
     will cause the code to use the default symtab.  */
  VEC (symtab_ptr) *file_symtabs;

  /* A list of matching function symbols and minimal symbols.  Both lists
     may be NULL if no matching symbols were found.  */
  VEC (block_symbol_d) *function_symbols;
  VEC (bound_minimal_symbol_d) *minimal_symbols;

  /* A structure of matching label symbols and the corresponding
     function symbol in which the label was found.  Both may be NULL
     or both must be non-NULL.  */
  struct
  {
    VEC (block_symbol_d) *label_symbols;
    VEC (block_symbol_d) *function_symbols;
  } labels;
};
typedef struct linespec *linespec_p;

/* A canonical linespec represented as a symtab-related string.

   Each entry represents the "SYMTAB:SUFFIX" linespec string.
   SYMTAB can be converted for example by symtab_to_fullname or
   symtab_to_filename_for_display as needed.  */

struct linespec_canonical_name
{
  /* Remaining text part of the linespec string.  */
  char *suffix;

  /* If NULL then SUFFIX is the whole linespec string.  */
  struct symtab *symtab;
};

/* An instance of this is used to keep all state while linespec
   operates.  This instance is passed around as a 'this' pointer to
   the various implementation methods.  */

struct linespec_state
{
  /* The language in use during linespec processing.  */
  const struct language_defn *language;

  /* The program space as seen when the module was entered.  */
  struct program_space *program_space;

  /* If not NULL, the search is restricted to just this program
     space.  */
  struct program_space *search_pspace;

  /* The default symtab to use, if no other symtab is specified.  */
  struct symtab *default_symtab;

  /* The default line to use.  */
  int default_line;

  /* The 'funfirstline' value that was passed in to decode_line_1 or
     decode_line_full.  */
  int funfirstline;

  /* Nonzero if we are running in 'list' mode; see decode_line_list.  */
  int list_mode;

  /* The 'canonical' value passed to decode_line_full, or NULL.  */
  struct linespec_result *canonical;

  /* Canonical strings that mirror the symtabs_and_lines result.  */
  struct linespec_canonical_name *canonical_names;

  /* This is a set of address_entry objects which is used to prevent
     duplicate symbols from being entered into the result.  */
  htab_t addr_set;

  /* Are we building a linespec?  */
  int is_linespec;
};

/* This is a helper object that is used when collecting symbols into a
   result.  */

struct collect_info
{
  /* The linespec object in use.  */
  struct linespec_state *state;

  /* A list of symtabs to which to restrict matches.  */
  VEC (symtab_ptr) *file_symtabs;

  /* The result being accumulated.  */
  struct search_multiple_result result;
};

/* Token types  */

enum ls_token_type
{
  /* A keyword  */
  LSTOKEN_KEYWORD = 0,

  /* A colon "separator"  */
  LSTOKEN_COLON,

  /* A string  */
  LSTOKEN_STRING,

  /* A number  */
  LSTOKEN_NUMBER,

  /* A comma  */
  LSTOKEN_COMMA,

  /* EOI (end of input)  */
  LSTOKEN_EOI,

  /* Consumed token  */
  LSTOKEN_CONSUMED
};
typedef enum ls_token_type linespec_token_type;

/* List of keywords  */

static const char * const linespec_keywords[] = { "if", "thread", "task" };
#define IF_KEYWORD_INDEX 0

/* A token of the linespec lexer  */

struct ls_token
{
  /* The type of the token  */
  linespec_token_type type;

  /* Data for the token  */
  union
  {
    /* A string, given as a stoken  */
    struct stoken string;

    /* A keyword  */
    const char *keyword;
  } data;
};
typedef struct ls_token linespec_token;

#define LS_TOKEN_STOKEN(TOK) (TOK).data.string
#define LS_TOKEN_KEYWORD(TOK) (TOK).data.keyword

/* An instance of the linespec parser.  */

struct ls_parser
{
  /* Lexer internal data  */
  struct
  {
    /* Save head of input stream.  */
    const char *saved_arg;

    /* Head of the input stream.  */
    const char *stream;
#define PARSER_STREAM(P) ((P)->lexer.stream)

    /* The current token.  */
    linespec_token current;
  } lexer;

  /* Is the entire linespec quote-enclosed?  */
  int is_quote_enclosed;

  /* The state of the parse.  */
  struct linespec_state state;
#define PARSER_STATE(PPTR) (&(PPTR)->state)

  /* The result of the parse.  */
  struct linespec result;
#define PARSER_RESULT(PPTR) (&(PPTR)->result)
};
typedef struct ls_parser linespec_parser;

/* A convenience macro for accessing the explicit location result of
   the parser.  */
#define PARSER_EXPLICIT(PPTR) (&PARSER_RESULT ((PPTR))->explicit_loc)

/* Prototypes for local functions.  */

static void iterate_over_file_blocks (struct symtab *symtab,
				      const char *name, domain_enum domain,
				      symbol_found_callback_ftype *callback,
				      void *data);

static void initialize_defaults (struct symtab **default_symtab,
				 int *default_line);

CORE_ADDR linespec_expression_to_pc (const char **exp_ptr);

static struct symtabs_and_lines decode_objc (struct linespec_state *self,
					     linespec_p ls,
					     const char *arg);

static VEC (symtab_ptr) *symtabs_from_filename (const char *,
						struct program_space *pspace);

static VEC (block_symbol_d) *find_label_symbols
     (struct linespec_state *self,
      VEC (block_symbol_d) *function_symbols,
      VEC (block_symbol_d) **label_funcs_ret,
      const char *name);

static void find_linespec_symbols (struct linespec_state *self,
				   VEC (symtab_ptr) *file_symtabs,
				   const char *name,
				   VEC (block_symbol_d) **symbols,
				   VEC (bound_minimal_symbol_d) **minsyms);

static struct line_offset
     linespec_parse_variable (struct linespec_state *self,
			      const char *variable);

static int symbol_to_sal (struct symtab_and_line *result,
			  int funfirstline, struct symbol *sym);

static void add_matching_symbols_to_info (const char *name,
					  domain_enum domain,
					  struct collect_info *info,
					  struct program_space *pspace);

static void add_all_symbol_names_from_pspace (struct collect_info *info,
					      domain_enum domain,
					      struct program_space *pspace,
					      VEC (const_char_ptr) *names);

static VEC (symtab_ptr) *
  collect_symtabs_from_filename (const char *file,
				 struct program_space *pspace);

static void decode_digits_ordinary (struct linespec_state *self,
				    linespec_p ls,
				    int line,
				    struct symtabs_and_lines *sals,
				    struct linetable_entry **best_entry);

static void decode_digits_list_mode (struct linespec_state *self,
				     linespec_p ls,
				     struct symtabs_and_lines *values,
				     struct symtab_and_line val);

static void minsym_found (struct linespec_state *self, struct objfile *objfile,
			  struct minimal_symbol *msymbol,
			  struct symtabs_and_lines *result);

static int compare_symbols (const void *a, const void *b);

static int compare_msymbols (const void *a, const void *b);

/* Permitted quote characters for the parser.  This is different from the
   completer's quote characters to allow backward compatibility with the
   previous parser.  */
static const char *const linespec_quote_characters = "\"\'";

/* Lexer functions.  */

/* Lex a number from the input in PARSER.  This only supports
   decimal numbers.

   Return true if input is decimal numbers.  Return false if not.  */

static int
linespec_lexer_lex_number (linespec_parser *parser, linespec_token *tokenp)
{
  tokenp->type = LSTOKEN_NUMBER;
  LS_TOKEN_STOKEN (*tokenp).length = 0;
  LS_TOKEN_STOKEN (*tokenp).ptr = PARSER_STREAM (parser);

  /* Keep any sign at the start of the stream.  */
  if (*PARSER_STREAM (parser) == '+' || *PARSER_STREAM (parser) == '-')
    {
      ++LS_TOKEN_STOKEN (*tokenp).length;
      ++(PARSER_STREAM (parser));
    }

  while (isdigit (*PARSER_STREAM (parser)))
    {
      ++LS_TOKEN_STOKEN (*tokenp).length;
      ++(PARSER_STREAM (parser));
    }

  /* If the next character in the input buffer is not a space, comma,
     quote, or colon, this input does not represent a number.  */
  if (*PARSER_STREAM (parser) != '\0'
      && !isspace (*PARSER_STREAM (parser)) && *PARSER_STREAM (parser) != ','
      && *PARSER_STREAM (parser) != ':'
      && !strchr (linespec_quote_characters, *PARSER_STREAM (parser)))
    {
      PARSER_STREAM (parser) = LS_TOKEN_STOKEN (*tokenp).ptr;
      return 0;
    }

  return 1;
}

/* See linespec.h.  */

const char *
linespec_lexer_lex_keyword (const char *p)
{
  int i;

  if (p != NULL)
    {
      for (i = 0; i < ARRAY_SIZE (linespec_keywords); ++i)
	{
	  int len = strlen (linespec_keywords[i]);

	  /* If P begins with one of the keywords and the next
	     character is whitespace, we may have found a keyword.
	     It is only a keyword if it is not followed by another
	     keyword.  */
	  if (strncmp (p, linespec_keywords[i], len) == 0
	      && isspace (p[len]))
	    {
	      int j;

	      /* Special case: "if" ALWAYS stops the lexer, since it
		 is not possible to predict what is going to appear in
		 the condition, which can only be parsed after SaLs have
		 been found.  */
	      if (i != IF_KEYWORD_INDEX)
		{
		  p += len;
		  p = skip_spaces_const (p);
		  for (j = 0; j < ARRAY_SIZE (linespec_keywords); ++j)
		    {
		      int nextlen = strlen (linespec_keywords[j]);

		      if (strncmp (p, linespec_keywords[j], nextlen) == 0
			  && isspace (p[nextlen]))
			return NULL;
		    }
		}

	      return linespec_keywords[i];
	    }
	}
    }

  return NULL;
}

/*  See description in linespec.h.  */

int
is_ada_operator (const char *string)
{
  const struct ada_opname_map *mapping;

  for (mapping = ada_opname_table;
       mapping->encoded != NULL
	 && !startswith (string, mapping->decoded); ++mapping)
    ;

  return mapping->decoded == NULL ? 0 : strlen (mapping->decoded);
}

/* Find QUOTE_CHAR in STRING, accounting for the ':' terminal.  Return
   the location of QUOTE_CHAR, or NULL if not found.  */

static const char *
skip_quote_char (const char *string, char quote_char)
{
  const char *p, *last;

  p = last = find_toplevel_char (string, quote_char);
  while (p && *p != '\0' && *p != ':')
    {
      p = find_toplevel_char (p, quote_char);
      if (p != NULL)
	last = p++;
    }

  return last;
}

/* Make a writable copy of the string given in TOKEN, trimming
   any trailing whitespace.  */

static char *
copy_token_string (linespec_token token)
{
  char *str, *s;

  if (token.type == LSTOKEN_KEYWORD)
    return xstrdup (LS_TOKEN_KEYWORD (token));

  str = savestring (LS_TOKEN_STOKEN (token).ptr,
		    LS_TOKEN_STOKEN (token).length);
  s = remove_trailing_whitespace (str, str + LS_TOKEN_STOKEN (token).length);
  *s = '\0';

  return str;
}

/* Does P represent the end of a quote-enclosed linespec?  */

static int
is_closing_quote_enclosed (const char *p)
{
  if (strchr (linespec_quote_characters, *p))
    ++p;
  p = skip_spaces ((char *) p);
  return (*p == '\0' || linespec_lexer_lex_keyword (p));
}

/* Find the end of the parameter list that starts with *INPUT.
   This helper function assists with lexing string segments
   which might contain valid (non-terminating) commas.  */

static const char *
find_parameter_list_end (const char *input)
{
  char end_char, start_char;
  int depth;
  const char *p;

  start_char = *input;
  if (start_char == '(')
    end_char = ')';
  else if (start_char == '<')
    end_char = '>';
  else
    return NULL;

  p = input;
  depth = 0;
  while (*p)
    {
      if (*p == start_char)
	++depth;
      else if (*p == end_char)
	{
	  if (--depth == 0)
	    {
	      ++p;
	      break;
	    }
	}
      ++p;
    }

  return p;
}


/* Lex a string from the input in PARSER.  */

static linespec_token
linespec_lexer_lex_string (linespec_parser *parser)
{
  linespec_token token;
  const char *start = PARSER_STREAM (parser);

  token.type = LSTOKEN_STRING;

  /* If the input stream starts with a quote character, skip to the next
     quote character, regardless of the content.  */
  if (strchr (linespec_quote_characters, *PARSER_STREAM (parser)))
    {
      const char *end;
      char quote_char = *PARSER_STREAM (parser);

      /* Special case: Ada operators.  */
      if (PARSER_STATE (parser)->language->la_language == language_ada
	  && quote_char == '\"')
	{
	  int len = is_ada_operator (PARSER_STREAM (parser));

	  if (len != 0)
	    {
	      /* The input is an Ada operator.  Return the quoted string
		 as-is.  */
	      LS_TOKEN_STOKEN (token).ptr = PARSER_STREAM (parser);
	      LS_TOKEN_STOKEN (token).length = len;
	      PARSER_STREAM (parser) += len;
	      return token;
	    }

	  /* The input does not represent an Ada operator -- fall through
	     to normal quoted string handling.  */
	}

      /* Skip past the beginning quote.  */
      ++(PARSER_STREAM (parser));

      /* Mark the start of the string.  */
      LS_TOKEN_STOKEN (token).ptr = PARSER_STREAM (parser);

      /* Skip to the ending quote.  */
      end = skip_quote_char (PARSER_STREAM (parser), quote_char);

      /* Error if the input did not terminate properly.  */
      if (end == NULL)
	error (_("unmatched quote"));

      /* Skip over the ending quote and mark the length of the string.  */
      PARSER_STREAM (parser) = (char *) ++end;
      LS_TOKEN_STOKEN (token).length = PARSER_STREAM (parser) - 2 - start;
    }
  else
    {
      const char *p;

      /* Otherwise, only identifier characters are permitted.
	 Spaces are the exception.  In general, we keep spaces,
	 but only if the next characters in the input do not resolve
	 to one of the keywords.

	 This allows users to forgo quoting CV-qualifiers, template arguments,
	 and similar common language constructs.  */

      while (1)
	{
	  if (isspace (*PARSER_STREAM (parser)))
	    {
	      p = skip_spaces_const (PARSER_STREAM (parser));
	      /* When we get here we know we've found something followed by
		 a space (we skip over parens and templates below).
		 So if we find a keyword now, we know it is a keyword and not,
		 say, a function name.  */
	      if (linespec_lexer_lex_keyword (p) != NULL)
		{
		  LS_TOKEN_STOKEN (token).ptr = start;
		  LS_TOKEN_STOKEN (token).length
		    = PARSER_STREAM (parser) - start;
		  return token;
		}

	      /* Advance past the whitespace.  */
	      PARSER_STREAM (parser) = p;
	    }

	  /* If the next character is EOI or (single) ':', the
	     string is complete;  return the token.  */
	  if (*PARSER_STREAM (parser) == 0)
	    {
	      LS_TOKEN_STOKEN (token).ptr = start;
	      LS_TOKEN_STOKEN (token).length = PARSER_STREAM (parser) - start;
	      return token;
	    }
	  else if (PARSER_STREAM (parser)[0] == ':')
	    {
	      /* Do not tokenize the C++ scope operator. */
	      if (PARSER_STREAM (parser)[1] == ':')
		++(PARSER_STREAM (parser));

	      /* Do not tokenify if the input length so far is one
		 (i.e, a single-letter drive name) and the next character
		 is a directory separator.  This allows Windows-style
		 paths to be recognized as filenames without quoting it.  */
	      else if ((PARSER_STREAM (parser) - start) != 1
		       || !IS_DIR_SEPARATOR (PARSER_STREAM (parser)[1]))
		{
		  LS_TOKEN_STOKEN (token).ptr = start;
		  LS_TOKEN_STOKEN (token).length
		    = PARSER_STREAM (parser) - start;
		  return token;
		}
	    }
	  /* Special case: permit quote-enclosed linespecs.  */
	  else if (parser->is_quote_enclosed
		   && strchr (linespec_quote_characters,
			      *PARSER_STREAM (parser))
		   && is_closing_quote_enclosed (PARSER_STREAM (parser)))
	    {
	      LS_TOKEN_STOKEN (token).ptr = start;
	      LS_TOKEN_STOKEN (token).length = PARSER_STREAM (parser) - start;
	      return token;
	    }
	  /* Because commas may terminate a linespec and appear in
	     the middle of valid string input, special cases for
	     '<' and '(' are necessary.  */
	  else if (*PARSER_STREAM (parser) == '<'
		   || *PARSER_STREAM (parser) == '(')
	    {
	      const char *p;

	      p = find_parameter_list_end (PARSER_STREAM (parser));
	      if (p != NULL)
		{
		  PARSER_STREAM (parser) = p;
		  continue;
		}
	    }
	  /* Commas are terminators, but not if they are part of an
	     operator name.  */
	  else if (*PARSER_STREAM (parser) == ',')
	    {
	      if ((PARSER_STATE (parser)->language->la_language
		   == language_cplus)
		  && (PARSER_STREAM (parser) - start) > 8
		  /* strlen ("operator") */)
		{
		  const char *p = strstr (start, "operator");

		  if (p != NULL && is_operator_name (p))
		    {
		      /* This is an operator name.  Keep going.  */
		      ++(PARSER_STREAM (parser));
		      continue;
		    }
		}

	      /* Comma terminates the string.  */
	      LS_TOKEN_STOKEN (token).ptr = start;
	      LS_TOKEN_STOKEN (token).length = PARSER_STREAM (parser) - start;
	      return token;
	    }

	  /* Advance the stream.  */
	  ++(PARSER_STREAM (parser));
	}
    }

  return token;
}

/* Lex a single linespec token from PARSER.  */

static linespec_token
linespec_lexer_lex_one (linespec_parser *parser)
{
  const char *keyword;

  if (parser->lexer.current.type == LSTOKEN_CONSUMED)
    {
      /* Skip any whitespace.  */
      PARSER_STREAM (parser) = skip_spaces_const (PARSER_STREAM (parser));

      /* Check for a keyword, they end the linespec.  */
      keyword = linespec_lexer_lex_keyword (PARSER_STREAM (parser));
      if (keyword != NULL)
	{
	  parser->lexer.current.type = LSTOKEN_KEYWORD;
	  LS_TOKEN_KEYWORD (parser->lexer.current) = keyword;
	  /* We do not advance the stream here intentionally:
	     we would like lexing to stop when a keyword is seen.

	     PARSER_STREAM (parser) +=  strlen (keyword);  */

	  return parser->lexer.current;
	}

      /* Handle other tokens.  */
      switch (*PARSER_STREAM (parser))
	{
	case 0:
	  parser->lexer.current.type = LSTOKEN_EOI;
	  break;

	case '+': case '-':
	case '0': case '1': case '2': case '3': case '4':
        case '5': case '6': case '7': case '8': case '9':
           if (!linespec_lexer_lex_number (parser, &(parser->lexer.current)))
	     parser->lexer.current = linespec_lexer_lex_string (parser);
          break;

	case ':':
	  /* If we have a scope operator, lex the input as a string.
	     Otherwise, return LSTOKEN_COLON.  */
	  if (PARSER_STREAM (parser)[1] == ':')
	    parser->lexer.current = linespec_lexer_lex_string (parser);
	  else
	    {
	      parser->lexer.current.type = LSTOKEN_COLON;
	      ++(PARSER_STREAM (parser));
	    }
	  break;

	case '\'': case '\"':
	  /* Special case: permit quote-enclosed linespecs.  */
	  if (parser->is_quote_enclosed
	      && is_closing_quote_enclosed (PARSER_STREAM (parser)))
	    {
	      ++(PARSER_STREAM (parser));
	      parser->lexer.current.type = LSTOKEN_EOI;
	    }
	  else
	    parser->lexer.current = linespec_lexer_lex_string (parser);
	  break;

	case ',':
	  parser->lexer.current.type = LSTOKEN_COMMA;
	  LS_TOKEN_STOKEN (parser->lexer.current).ptr
	    = PARSER_STREAM (parser);
	  LS_TOKEN_STOKEN (parser->lexer.current).length = 1;
	  ++(PARSER_STREAM (parser));
	  break;

	default:
	  /* If the input is not a number, it must be a string.
	     [Keywords were already considered above.]  */
	  parser->lexer.current = linespec_lexer_lex_string (parser);
	  break;
	}
    }

  return parser->lexer.current;
}

/* Consume the current token and return the next token in PARSER's
   input stream.  */

static linespec_token
linespec_lexer_consume_token (linespec_parser *parser)
{
  parser->lexer.current.type = LSTOKEN_CONSUMED;
  return linespec_lexer_lex_one (parser);
}

/* Return the next token without consuming the current token.  */

static linespec_token
linespec_lexer_peek_token (linespec_parser *parser)
{
  linespec_token next;
  const char *saved_stream = PARSER_STREAM (parser);
  linespec_token saved_token = parser->lexer.current;

  next = linespec_lexer_consume_token (parser);
  PARSER_STREAM (parser) = saved_stream;
  parser->lexer.current = saved_token;
  return next;
}

/* Helper functions.  */

/* Add SAL to SALS.  */

static void
add_sal_to_sals_basic (struct symtabs_and_lines *sals,
		       struct symtab_and_line *sal)
{
  ++sals->nelts;
  sals->sals = XRESIZEVEC (struct symtab_and_line, sals->sals, sals->nelts);
  sals->sals[sals->nelts - 1] = *sal;
}

/* Add SAL to SALS, and also update SELF->CANONICAL_NAMES to reflect
   the new sal, if needed.  If not NULL, SYMNAME is the name of the
   symbol to use when constructing the new canonical name.

   If LITERAL_CANONICAL is non-zero, SYMNAME will be used as the
   canonical name for the SAL.  */

static void
add_sal_to_sals (struct linespec_state *self,
		 struct symtabs_and_lines *sals,
		 struct symtab_and_line *sal,
		 const char *symname, int literal_canonical)
{
  add_sal_to_sals_basic (sals, sal);

  if (self->canonical)
    {
      struct linespec_canonical_name *canonical;

      self->canonical_names = XRESIZEVEC (struct linespec_canonical_name,
					  self->canonical_names, sals->nelts);
      canonical = &self->canonical_names[sals->nelts - 1];
      if (!literal_canonical && sal->symtab)
	{
	  const char *fullname = symtab_to_fullname (sal->symtab);

	  /* Note that the filter doesn't have to be a valid linespec
	     input.  We only apply the ":LINE" treatment to Ada for
	     the time being.  */
	  if (symname != NULL && sal->line != 0
	      && self->language->la_language == language_ada)
	    canonical->suffix = xstrprintf ("%s:%d", symname, sal->line);
	  else if (symname != NULL)
	    canonical->suffix = xstrdup (symname);
	  else
	    canonical->suffix = xstrprintf ("%d", sal->line);
	  canonical->symtab = sal->symtab;
	}
      else
	{
	  if (symname != NULL)
	    canonical->suffix = xstrdup (symname);
	  else
	    canonical->suffix = xstrdup ("<unknown>");
	  canonical->symtab = NULL;
	}
    }
}

/* A hash function for address_entry.  */

static hashval_t
hash_address_entry (const void *p)
{
  const struct address_entry *aep = (const struct address_entry *) p;
  hashval_t hash;

  hash = iterative_hash_object (aep->pspace, 0);
  return iterative_hash_object (aep->addr, hash);
}

/* An equality function for address_entry.  */

static int
eq_address_entry (const void *a, const void *b)
{
  const struct address_entry *aea = (const struct address_entry *) a;
  const struct address_entry *aeb = (const struct address_entry *) b;

  return aea->pspace == aeb->pspace && aea->addr == aeb->addr;
}

/* Check whether the address, represented by PSPACE and ADDR, is
   already in the set.  If so, return 0.  Otherwise, add it and return
   1.  */

static int
maybe_add_address (htab_t set, struct program_space *pspace, CORE_ADDR addr)
{
  struct address_entry e, *p;
  void **slot;

  e.pspace = pspace;
  e.addr = addr;
  slot = htab_find_slot (set, &e, INSERT);
  if (*slot)
    return 0;

  p = XNEW (struct address_entry);
  memcpy (p, &e, sizeof (struct address_entry));
  *slot = p;

  return 1;
}

/* A callback function and the additional data to call it with.  */

struct symbol_and_data_callback
{
  /* The callback to use.  */
  symbol_found_callback_ftype *callback;

  /* Data to be passed to the callback.  */
  void *data;
};

/* A helper for iterate_over_all_matching_symtabs that is used to
   restrict calls to another callback to symbols representing inline
   symbols only.  */

static int
iterate_inline_only (struct block_symbol sym, void *d)
{
  if (SYMBOL_INLINED (sym.symbol))
    {
      struct symbol_and_data_callback *cad
	= (struct symbol_and_data_callback *) d;

      return cad->callback (sym, cad->data);
    }
  return 1; /* Continue iterating.  */
}

/* Some data for the expand_symtabs_matching callback.  */

struct symbol_matcher_data
{
  /* The lookup name against which symbol name should be compared.  */
  const char *lookup_name;

  /* The routine to be used for comparison.  */
  symbol_name_cmp_ftype symbol_name_cmp;
};

/* A helper for iterate_over_all_matching_symtabs that is passed as a
   callback to the expand_symtabs_matching method.  */

static int
iterate_name_matcher (const char *name, void *d)
{
  const struct symbol_matcher_data *data
    = (const struct symbol_matcher_data *) d;

  if (data->symbol_name_cmp (name, data->lookup_name) == 0)
    return 1; /* Expand this symbol's symbol table.  */
  return 0; /* Skip this symbol.  */
}

/* A helper that walks over all matching symtabs in all objfiles and
   calls CALLBACK for each symbol matching NAME.  If SEARCH_PSPACE is
   not NULL, then the search is restricted to just that program
   space.  If INCLUDE_INLINE is nonzero then symbols representing
   inlined instances of functions will be included in the result.  */

static void
iterate_over_all_matching_symtabs (struct linespec_state *state,
				   const char *name,
				   const domain_enum domain,
				   symbol_found_callback_ftype *callback,
				   void *data,
				   struct program_space *search_pspace,
				   int include_inline)
{
  struct objfile *objfile;
  struct program_space *pspace;
  struct symbol_matcher_data matcher_data;

  matcher_data.lookup_name = name;
  matcher_data.symbol_name_cmp =
    state->language->la_get_symbol_name_cmp != NULL
    ? state->language->la_get_symbol_name_cmp (name)
    : strcmp_iw;

  ALL_PSPACES (pspace)
  {
    if (search_pspace != NULL && search_pspace != pspace)
      continue;
    if (pspace->executing_startup)
      continue;

    set_current_program_space (pspace);

    ALL_OBJFILES (objfile)
    {
      struct compunit_symtab *cu;

      if (objfile->sf)
	objfile->sf->qf->expand_symtabs_matching (objfile, NULL,
						  iterate_name_matcher,
						  NULL, ALL_DOMAIN,
						  &matcher_data);

      ALL_OBJFILE_COMPUNITS (objfile, cu)
	{
	  struct symtab *symtab = COMPUNIT_FILETABS (cu);

	  iterate_over_file_blocks (symtab, name, domain, callback, data);

	  if (include_inline)
	    {
	      struct symbol_and_data_callback cad = { callback, data };
	      struct block *block;
	      int i;

	      for (i = FIRST_LOCAL_BLOCK;
		   i < BLOCKVECTOR_NBLOCKS (SYMTAB_BLOCKVECTOR (symtab));
		   i++)
		{
		  block = BLOCKVECTOR_BLOCK (SYMTAB_BLOCKVECTOR (symtab), i);
		  state->language->la_iterate_over_symbols
		    (block, name, domain, iterate_inline_only, &cad);
		}
	    }
	}
    }
  }
}

/* Returns the block to be used for symbol searches from
   the current location.  */

static const struct block *
get_current_search_block (void)
{
  const struct block *block;
  enum language save_language;

  /* get_selected_block can change the current language when there is
     no selected frame yet.  */
  save_language = current_language->la_language;
  block = get_selected_block (0);
  set_language (save_language);

  return block;
}

/* Iterate over static and global blocks.  */

static void
iterate_over_file_blocks (struct symtab *symtab,
			  const char *name, domain_enum domain,
			  symbol_found_callback_ftype *callback, void *data)
{
  struct block *block;

  for (block = BLOCKVECTOR_BLOCK (SYMTAB_BLOCKVECTOR (symtab), STATIC_BLOCK);
       block != NULL;
       block = BLOCK_SUPERBLOCK (block))
    LA_ITERATE_OVER_SYMBOLS (block, name, domain, callback, data);
}

/* A helper for find_method.  This finds all methods in type T which
   match NAME.  It adds matching symbol names to RESULT_NAMES, and
   adds T's direct superclasses to SUPERCLASSES.  */

static void
find_methods (struct type *t, const char *name,
	      VEC (const_char_ptr) **result_names,
	      VEC (typep) **superclasses)
{
  int ibase;
  const char *class_name = type_name_no_tag (t);

  /* Ignore this class if it doesn't have a name.  This is ugly, but
     unless we figure out how to get the physname without the name of
     the class, then the loop can't do any good.  */
  if (class_name)
    {
      int method_counter;

      t = check_typedef (t);

      /* Loop over each method name.  At this level, all overloads of a name
         are counted as a single name.  There is an inner loop which loops over
         each overload.  */

      for (method_counter = TYPE_NFN_FIELDS (t) - 1;
	   method_counter >= 0;
	   --method_counter)
	{
	  const char *method_name = TYPE_FN_FIELDLIST_NAME (t, method_counter);
	  char dem_opname[64];

	  if (startswith (method_name, "__") ||
	      startswith (method_name, "op") ||
	      startswith (method_name, "type"))
	    {
	      if (cplus_demangle_opname (method_name, dem_opname, DMGL_ANSI))
		method_name = dem_opname;
	      else if (cplus_demangle_opname (method_name, dem_opname, 0))
		method_name = dem_opname;
	    }

	  if (strcmp_iw (method_name, name) == 0)
	    {
	      int field_counter;

	      for (field_counter = (TYPE_FN_FIELDLIST_LENGTH (t, method_counter)
				    - 1);
		   field_counter >= 0;
		   --field_counter)
		{
		  struct fn_field *f;
		  const char *phys_name;

		  f = TYPE_FN_FIELDLIST1 (t, method_counter);
		  if (TYPE_FN_FIELD_STUB (f, field_counter))
		    continue;
		  phys_name = TYPE_FN_FIELD_PHYSNAME (f, field_counter);
		  VEC_safe_push (const_char_ptr, *result_names, phys_name);
		}
	    }
	}
    }

  for (ibase = 0; ibase < TYPE_N_BASECLASSES (t); ibase++)
    VEC_safe_push (typep, *superclasses, TYPE_BASECLASS (t, ibase));
}

/* Find an instance of the character C in the string S that is outside
   of all parenthesis pairs, single-quoted strings, and double-quoted
   strings.  Also, ignore the char within a template name, like a ','
   within foo<int, int>.  */

const char *
find_toplevel_char (const char *s, char c)
{
  int quoted = 0;		/* zero if we're not in quotes;
				   '"' if we're in a double-quoted string;
				   '\'' if we're in a single-quoted string.  */
  int depth = 0;		/* Number of unclosed parens we've seen.  */
  const char *scan;

  for (scan = s; *scan; scan++)
    {
      if (quoted)
	{
	  if (*scan == quoted)
	    quoted = 0;
	  else if (*scan == '\\' && *(scan + 1))
	    scan++;
	}
      else if (*scan == c && ! quoted && depth == 0)
	return scan;
      else if (*scan == '"' || *scan == '\'')
	quoted = *scan;
      else if (*scan == '(' || *scan == '<')
	depth++;
      else if ((*scan == ')' || *scan == '>') && depth > 0)
	depth--;
    }

  return 0;
}

/* The string equivalent of find_toplevel_char.  Returns a pointer
   to the location of NEEDLE in HAYSTACK, ignoring any occurrences
   inside "()" and "<>".  Returns NULL if NEEDLE was not found.  */

static const char *
find_toplevel_string (const char *haystack, const char *needle)
{
  const char *s = haystack;

  do
    {
      s = find_toplevel_char (s, *needle);

      if (s != NULL)
	{
	  /* Found first char in HAYSTACK;  check rest of string.  */
	  if (startswith (s, needle))
	    return s;

	  /* Didn't find it; loop over HAYSTACK, looking for the next
	     instance of the first character of NEEDLE.  */
	  ++s;
	}
    }
  while (s != NULL && *s != '\0');

  /* NEEDLE was not found in HAYSTACK.  */
  return NULL;
}

/* Convert CANONICAL to its string representation using
   symtab_to_fullname for SYMTAB.  The caller must xfree the result.  */

static char *
canonical_to_fullform (const struct linespec_canonical_name *canonical)
{
  if (canonical->symtab == NULL)
    return xstrdup (canonical->suffix);
  else
    return xstrprintf ("%s:%s", symtab_to_fullname (canonical->symtab),
		       canonical->suffix);
}

/* Given FILTERS, a list of canonical names, filter the sals in RESULT
   and store the result in SELF->CANONICAL.  */

static void
filter_results (struct linespec_state *self,
		struct symtabs_and_lines *result,
		VEC (const_char_ptr) *filters)
{
  int i;
  const char *name;

  for (i = 0; VEC_iterate (const_char_ptr, filters, i, name); ++i)
    {
      struct linespec_sals lsal;
      int j;

      memset (&lsal, 0, sizeof (lsal));

      for (j = 0; j < result->nelts; ++j)
	{
	  const struct linespec_canonical_name *canonical;
	  char *fullform;
	  struct cleanup *cleanup;

	  canonical = &self->canonical_names[j];
	  fullform = canonical_to_fullform (canonical);
	  cleanup = make_cleanup (xfree, fullform);

	  if (strcmp (name, fullform) == 0)
	    add_sal_to_sals_basic (&lsal.sals, &result->sals[j]);

	  do_cleanups (cleanup);
	}

      if (lsal.sals.nelts > 0)
	{
	  lsal.canonical = xstrdup (name);
	  VEC_safe_push (linespec_sals, self->canonical->sals, &lsal);
	}
    }

  self->canonical->pre_expanded = 0;
}

/* Store RESULT into SELF->CANONICAL.  */

static void
convert_results_to_lsals (struct linespec_state *self,
			  struct symtabs_and_lines *result)
{
  struct linespec_sals lsal;

  lsal.canonical = NULL;
  lsal.sals = *result;
  VEC_safe_push (linespec_sals, self->canonical->sals, &lsal);
}

/* A structure that contains two string representations of a struct
   linespec_canonical_name:
     - one where the the symtab's fullname is used;
     - one where the filename followed the "set filename-display"
       setting.  */

struct decode_line_2_item
{
  /* The form using symtab_to_fullname.
     It must be xfree'ed after use.  */
  char *fullform;

  /* The form using symtab_to_filename_for_display.
     It must be xfree'ed after use.  */
  char *displayform;

  /* Field is initialized to zero and it is set to one if the user
     requested breakpoint for this entry.  */
  unsigned int selected : 1;
};

/* Helper for qsort to sort decode_line_2_item entries by DISPLAYFORM and
   secondarily by FULLFORM.  */

static int
decode_line_2_compare_items (const void *ap, const void *bp)
{
  const struct decode_line_2_item *a = (const struct decode_line_2_item *) ap;
  const struct decode_line_2_item *b = (const struct decode_line_2_item *) bp;
  int retval;

  retval = strcmp (a->displayform, b->displayform);
  if (retval != 0)
    return retval;

  return strcmp (a->fullform, b->fullform);
}

/* Handle multiple results in RESULT depending on SELECT_MODE.  This
   will either return normally, throw an exception on multiple
   results, or present a menu to the user.  On return, the SALS vector
   in SELF->CANONICAL is set up properly.  */

static void
decode_line_2 (struct linespec_state *self,
	       struct symtabs_and_lines *result,
	       const char *select_mode)
{
  char *args, *prompt;
  int i;
  struct cleanup *old_chain;
  VEC (const_char_ptr) *filters = NULL;
  struct get_number_or_range_state state;
  struct decode_line_2_item *items;
  int items_count;

  gdb_assert (select_mode != multiple_symbols_all);
  gdb_assert (self->canonical != NULL);
  gdb_assert (result->nelts >= 1);

  old_chain = make_cleanup (VEC_cleanup (const_char_ptr), &filters);

  /* Prepare ITEMS array.  */
  items_count = result->nelts;
  items = XNEWVEC (struct decode_line_2_item, items_count);
  make_cleanup (xfree, items);
  for (i = 0; i < items_count; ++i)
    {
      const struct linespec_canonical_name *canonical;
      struct decode_line_2_item *item;

      canonical = &self->canonical_names[i];
      gdb_assert (canonical->suffix != NULL);
      item = &items[i];

      item->fullform = canonical_to_fullform (canonical);
      make_cleanup (xfree, item->fullform);

      if (canonical->symtab == NULL)
	item->displayform = canonical->suffix;
      else
	{
	  const char *fn_for_display;

	  fn_for_display = symtab_to_filename_for_display (canonical->symtab);
	  item->displayform = xstrprintf ("%s:%s", fn_for_display,
					  canonical->suffix);
	  make_cleanup (xfree, item->displayform);
	}

      item->selected = 0;
    }

  /* Sort the list of method names.  */
  qsort (items, items_count, sizeof (*items), decode_line_2_compare_items);

  /* Remove entries with the same FULLFORM.  */
  if (items_count >= 2)
    {
      struct decode_line_2_item *dst, *src;

      dst = items;
      for (src = &items[1]; src < &items[items_count]; src++)
	if (strcmp (src->fullform, dst->fullform) != 0)
	  *++dst = *src;
      items_count = dst + 1 - items;
    }

  if (select_mode == multiple_symbols_cancel && items_count > 1)
    error (_("canceled because the command is ambiguous\n"
	     "See set/show multiple-symbol."));
  
  if (select_mode == multiple_symbols_all || items_count == 1)
    {
      do_cleanups (old_chain);
      convert_results_to_lsals (self, result);
      return;
    }

  printf_unfiltered (_("[0] cancel\n[1] all\n"));
  for (i = 0; i < items_count; i++)
    printf_unfiltered ("[%d] %s\n", i + 2, items[i].displayform);

  prompt = getenv ("PS2");
  if (prompt == NULL)
    {
      prompt = "> ";
    }
  args = command_line_input (prompt, 0, "overload-choice");

  if (args == 0 || *args == 0)
    error_no_arg (_("one or more choice numbers"));

  init_number_or_range (&state, args);
  while (!state.finished)
    {
      int num;

      num = get_number_or_range (&state);

      if (num == 0)
	error (_("canceled"));
      else if (num == 1)
	{
	  /* We intentionally make this result in a single breakpoint,
	     contrary to what older versions of gdb did.  The
	     rationale is that this lets a user get the
	     multiple_symbols_all behavior even with the 'ask'
	     setting; and he can get separate breakpoints by entering
	     "2-57" at the query.  */
	  do_cleanups (old_chain);
	  convert_results_to_lsals (self, result);
	  return;
	}

      num -= 2;
      if (num >= items_count)
	printf_unfiltered (_("No choice number %d.\n"), num);
      else
	{
	  struct decode_line_2_item *item = &items[num];

	  if (!item->selected)
	    {
	      VEC_safe_push (const_char_ptr, filters, item->fullform);
	      item->selected = 1;
	    }
	  else
	    {
	      printf_unfiltered (_("duplicate request for %d ignored.\n"),
				 num + 2);
	    }
	}
    }

  filter_results (self, result, filters);
  do_cleanups (old_chain);
}



/* The parser of linespec itself.  */

/* Throw an appropriate error when SYMBOL is not found (optionally in
   FILENAME).  */

static void ATTRIBUTE_NORETURN
symbol_not_found_error (const char *symbol, const char *filename)
{
  if (symbol == NULL)
    symbol = "";

  if (!have_full_symbols ()
      && !have_partial_symbols ()
      && !have_minimal_symbols ())
    throw_error (NOT_FOUND_ERROR,
		 _("No symbol table is loaded.  Use the \"file\" command."));

  /* If SYMBOL starts with '$', the user attempted to either lookup
     a function/variable in his code starting with '$' or an internal
     variable of that name.  Since we do not know which, be concise and
     explain both possibilities.  */
  if (*symbol == '$')
    {
      if (filename)
	throw_error (NOT_FOUND_ERROR,
		     _("Undefined convenience variable or function \"%s\" "
		       "not defined in \"%s\"."), symbol, filename);
      else
	throw_error (NOT_FOUND_ERROR,
		     _("Undefined convenience variable or function \"%s\" "
		       "not defined."), symbol);
    }
  else
    {
      if (filename)
	throw_error (NOT_FOUND_ERROR,
		     _("Function \"%s\" not defined in \"%s\"."),
		     symbol, filename);
      else
	throw_error (NOT_FOUND_ERROR,
		     _("Function \"%s\" not defined."), symbol);
    }
}

/* Throw an appropriate error when an unexpected token is encountered 
   in the input.  */

static void ATTRIBUTE_NORETURN
unexpected_linespec_error (linespec_parser *parser)
{
  linespec_token token;
  static const char * token_type_strings[]
    = {"keyword", "colon", "string", "number", "comma", "end of input"};

  /* Get the token that generated the error.  */
  token = linespec_lexer_lex_one (parser);

  /* Finally, throw the error.  */
  if (token.type == LSTOKEN_STRING || token.type == LSTOKEN_NUMBER
      || token.type == LSTOKEN_KEYWORD)
    {
      char *string;
      struct cleanup *cleanup;

      string = copy_token_string (token);
      cleanup = make_cleanup (xfree, string);
      throw_error (GENERIC_ERROR,
		   _("malformed linespec error: unexpected %s, \"%s\""),
		   token_type_strings[token.type], string);
    }
  else
    throw_error (GENERIC_ERROR,
		 _("malformed linespec error: unexpected %s"),
		 token_type_strings[token.type]);
}

/* Throw an undefined label error.  */

static void ATTRIBUTE_NORETURN
undefined_label_error (const char *function, const char *label)
{
  if (function != NULL)
    throw_error (NOT_FOUND_ERROR,
                _("No label \"%s\" defined in function \"%s\"."),
                label, function);
  else
    throw_error (NOT_FOUND_ERROR,
                _("No label \"%s\" defined in current function."),
                label);
}

/* Throw a source file not found error.  */

static void ATTRIBUTE_NORETURN
source_file_not_found_error (const char *name)
{
  throw_error (NOT_FOUND_ERROR, _("No source file named %s."), name);
}

/* See description in linespec.h.  */

struct line_offset
linespec_parse_line_offset (const char *string)
{
  const char *start = string;
  struct line_offset line_offset = {0, LINE_OFFSET_NONE};

  if (*string == '+')
    {
      line_offset.sign = LINE_OFFSET_PLUS;
      ++string;
    }
  else if (*string == '-')
    {
      line_offset.sign = LINE_OFFSET_MINUS;
      ++string;
    }

  if (*string != '\0' && !isdigit (*string))
    error (_("malformed line offset: \"%s\""), start);

  /* Right now, we only allow base 10 for offsets.  */
  line_offset.offset = atoi (string);
  return line_offset;
}

/* Parse the basic_spec in PARSER's input.  */

static void
linespec_parse_basic (linespec_parser *parser)
{
  char *name;
  linespec_token token;
  VEC (block_symbol_d) *symbols, *labels;
  VEC (bound_minimal_symbol_d) *minimal_symbols;
  struct cleanup *cleanup;

  /* Get the next token.  */
  token = linespec_lexer_lex_one (parser);

  /* If it is EOI or KEYWORD, issue an error.  */
  if (token.type == LSTOKEN_KEYWORD || token.type == LSTOKEN_EOI)
    unexpected_linespec_error (parser);
  /* If it is a LSTOKEN_NUMBER, we have an offset.  */
  else if (token.type == LSTOKEN_NUMBER)
    {
      /* Record the line offset and get the next token.  */
      name = copy_token_string (token);
      cleanup = make_cleanup (xfree, name);
      PARSER_EXPLICIT (parser)->line_offset = linespec_parse_line_offset (name);
      do_cleanups (cleanup);

      /* Get the next token.  */
      token = linespec_lexer_consume_token (parser);

      /* If the next token is a comma, stop parsing and return.  */
      if (token.type == LSTOKEN_COMMA)
	return;

      /* If the next token is anything but EOI or KEYWORD, issue
	 an error.  */
      if (token.type != LSTOKEN_KEYWORD && token.type != LSTOKEN_EOI)
	unexpected_linespec_error (parser);
    }

  if (token.type == LSTOKEN_KEYWORD || token.type == LSTOKEN_EOI)
    return;

  /* Next token must be LSTOKEN_STRING.  */
  if (token.type != LSTOKEN_STRING)
    unexpected_linespec_error (parser);

  /* The current token will contain the name of a function, method,
     or label.  */
  name  = copy_token_string (token);
  cleanup = make_cleanup (xfree, name);

  /* Try looking it up as a function/method.  */
  find_linespec_symbols (PARSER_STATE (parser),
			 PARSER_RESULT (parser)->file_symtabs, name,
			 &symbols, &minimal_symbols);

  if (symbols != NULL || minimal_symbols != NULL)
    {
      PARSER_RESULT (parser)->function_symbols = symbols;
      PARSER_RESULT (parser)->minimal_symbols = minimal_symbols;
      PARSER_EXPLICIT (parser)->function_name = name;
      symbols = NULL;
      discard_cleanups (cleanup);
    }
  else
    {
      /* NAME was not a function or a method.  So it must be a label
	 name or user specified variable like "break foo.c:$zippo".  */
      labels = find_label_symbols (PARSER_STATE (parser), NULL,
				   &symbols, name);
      if (labels != NULL)
	{
	  PARSER_RESULT (parser)->labels.label_symbols = labels;
	  PARSER_RESULT (parser)->labels.function_symbols = symbols;
	  PARSER_EXPLICIT (parser)->label_name = name;
	  symbols = NULL;
	  discard_cleanups (cleanup);
	}
      else if (token.type == LSTOKEN_STRING
	       && *LS_TOKEN_STOKEN (token).ptr == '$')
	{
	  /* User specified a convenience variable or history value.  */
	  PARSER_EXPLICIT (parser)->line_offset
	    = linespec_parse_variable (PARSER_STATE (parser), name);

	  if (PARSER_EXPLICIT (parser)->line_offset.sign == LINE_OFFSET_UNKNOWN)
	    {
	      /* The user-specified variable was not valid.  Do not
		 throw an error here.  parse_linespec will do it for us.  */
	      PARSER_EXPLICIT (parser)->function_name = name;
	      discard_cleanups (cleanup);
	      return;
	    }

	  /* The convenience variable/history value parsed correctly.
	     NAME is no longer needed.  */
	  do_cleanups (cleanup);
	}
      else
	{
	  /* The name is also not a label.  Abort parsing.  Do not throw
	     an error here.  parse_linespec will do it for us.  */

	  /* Save a copy of the name we were trying to lookup.  */
	  PARSER_EXPLICIT (parser)->function_name = name;
	  discard_cleanups (cleanup);
	  return;
	}
    }

  /* Get the next token.  */
  token = linespec_lexer_consume_token (parser);

  if (token.type == LSTOKEN_COLON)
    {
      /* User specified a label or a lineno.  */
      token = linespec_lexer_consume_token (parser);

      if (token.type == LSTOKEN_NUMBER)
	{
	  /* User specified an offset.  Record the line offset and
	     get the next token.  */
	  name = copy_token_string (token);
	  cleanup = make_cleanup (xfree, name);
	  PARSER_EXPLICIT (parser)->line_offset
	    = linespec_parse_line_offset (name);
	  do_cleanups (cleanup);

	  /* Ge the next token.  */
	  token = linespec_lexer_consume_token (parser);
	}
      else if (token.type == LSTOKEN_STRING)
	{
	  /* Grab a copy of the label's name and look it up.  */
	  name = copy_token_string (token);
	  cleanup = make_cleanup (xfree, name);
	  labels = find_label_symbols (PARSER_STATE (parser),
				       PARSER_RESULT (parser)->function_symbols,
				       &symbols, name);

	  if (labels != NULL)
	    {
	      PARSER_RESULT (parser)->labels.label_symbols = labels;
	      PARSER_RESULT (parser)->labels.function_symbols = symbols;
	      PARSER_EXPLICIT (parser)->label_name = name;
	      symbols = NULL;
	      discard_cleanups (cleanup);
	    }
	  else
	    {
	      /* We don't know what it was, but it isn't a label.  */
	      undefined_label_error (PARSER_EXPLICIT (parser)->function_name,
				     name);
	    }

	  /* Check for a line offset.  */
	  token = linespec_lexer_consume_token (parser);
	  if (token.type == LSTOKEN_COLON)
	    {
	      /* Get the next token.  */
	      token = linespec_lexer_consume_token (parser);

	      /* It must be a line offset.  */
	      if (token.type != LSTOKEN_NUMBER)
		unexpected_linespec_error (parser);

	      /* Record the lione offset and get the next token.  */
	      name = copy_token_string (token);
	      cleanup = make_cleanup (xfree, name);

	      PARSER_EXPLICIT (parser)->line_offset
		= linespec_parse_line_offset (name);
	      do_cleanups (cleanup);

	      /* Get the next token.  */
	      token = linespec_lexer_consume_token (parser);
	    }
	}
      else
	{
	  /* Trailing ':' in the input. Issue an error.  */
	  unexpected_linespec_error (parser);
	}
    }
}

/* Canonicalize the linespec contained in LS.  The result is saved into
   STATE->canonical.  This function handles both linespec and explicit
   locations.  */

static void
canonicalize_linespec (struct linespec_state *state, const linespec_p ls)
{
  struct event_location *canon;
  struct explicit_location *explicit_loc;

  /* If canonicalization was not requested, no need to do anything.  */
  if (!state->canonical)
    return;

  /* Save everything as an explicit location.  */
  canon = state->canonical->location
    = new_explicit_location (&ls->explicit_loc);
  explicit_loc = get_explicit_location (canon);

  if (explicit_loc->label_name != NULL)
    {
      state->canonical->special_display = 1;

      if (explicit_loc->function_name == NULL)
	{
	  struct block_symbol *s;

	  /* No function was specified, so add the symbol name.  */
	  gdb_assert (ls->labels.function_symbols != NULL
		      && (VEC_length (block_symbol_d,
				      ls->labels.function_symbols)
			  == 1));
	  s = VEC_index (block_symbol_d, ls->labels.function_symbols, 0);
	  explicit_loc->function_name
	    = xstrdup (SYMBOL_NATURAL_NAME (s->symbol));
	}
    }

  /* If this location originally came from a linespec, save a string
     representation of it for display and saving to file.  */
  if (state->is_linespec)
    {
      char *linespec = explicit_location_to_linespec (explicit_loc);

      set_event_location_string (canon, linespec);
      xfree (linespec);
    }
}

/* Given a line offset in LS, construct the relevant SALs.  */

static struct symtabs_and_lines
create_sals_line_offset (struct linespec_state *self,
			 linespec_p ls)
{
  struct symtabs_and_lines values;
  struct symtab_and_line val;
  int use_default = 0;

  init_sal (&val);
  values.sals = NULL;
  values.nelts = 0;

  /* This is where we need to make sure we have good defaults.
     We must guarantee that this section of code is never executed
     when we are called with just a function name, since
     set_default_source_symtab_and_line uses
     select_source_symtab that calls us with such an argument.  */

  if (VEC_length (symtab_ptr, ls->file_symtabs) == 1
      && VEC_index (symtab_ptr, ls->file_symtabs, 0) == NULL)
    {
      const char *fullname;

      set_current_program_space (self->program_space);

      /* Make sure we have at least a default source line.  */
      set_default_source_symtab_and_line ();
      initialize_defaults (&self->default_symtab, &self->default_line);
      fullname = symtab_to_fullname (self->default_symtab);
      VEC_pop (symtab_ptr, ls->file_symtabs);
      VEC_free (symtab_ptr, ls->file_symtabs);
      ls->file_symtabs = collect_symtabs_from_filename (fullname,
							self->search_pspace);
      use_default = 1;
    }

  val.line = ls->explicit_loc.line_offset.offset;
  switch (ls->explicit_loc.line_offset.sign)
    {
    case LINE_OFFSET_PLUS:
      if (ls->explicit_loc.line_offset.offset == 0)
	val.line = 5;
      if (use_default)
	val.line = self->default_line + val.line;
      break;

    case LINE_OFFSET_MINUS:
      if (ls->explicit_loc.line_offset.offset == 0)
	val.line = 15;
      if (use_default)
	val.line = self->default_line - val.line;
      else
	val.line = -val.line;
      break;

    case LINE_OFFSET_NONE:
      break;			/* No need to adjust val.line.  */
    }

  if (self->list_mode)
    decode_digits_list_mode (self, ls, &values, val);
  else
    {
      struct linetable_entry *best_entry = NULL;
      int *filter;
      const struct block **blocks;
      struct cleanup *cleanup;
      struct symtabs_and_lines intermediate_results;
      int i, j;

      intermediate_results.sals = NULL;
      intermediate_results.nelts = 0;

      decode_digits_ordinary (self, ls, val.line, &intermediate_results,
			      &best_entry);
      if (intermediate_results.nelts == 0 && best_entry != NULL)
	decode_digits_ordinary (self, ls, best_entry->line,
				&intermediate_results, &best_entry);

      cleanup = make_cleanup (xfree, intermediate_results.sals);

      /* For optimized code, the compiler can scatter one source line
	 across disjoint ranges of PC values, even when no duplicate
	 functions or inline functions are involved.  For example,
	 'for (;;)' inside a non-template, non-inline, and non-ctor-or-dtor
	 function can result in two PC ranges.  In this case, we don't
	 want to set a breakpoint on the first PC of each range.  To filter
	 such cases, we use containing blocks -- for each PC found
	 above, we see if there are other PCs that are in the same
	 block.  If yes, the other PCs are filtered out.  */

      filter = XNEWVEC (int, intermediate_results.nelts);
      make_cleanup (xfree, filter);
      blocks = XNEWVEC (const struct block *, intermediate_results.nelts);
      make_cleanup (xfree, blocks);

      for (i = 0; i < intermediate_results.nelts; ++i)
	{
	  set_current_program_space (intermediate_results.sals[i].pspace);

	  filter[i] = 1;
	  blocks[i] = block_for_pc_sect (intermediate_results.sals[i].pc,
					 intermediate_results.sals[i].section);
	}

      for (i = 0; i < intermediate_results.nelts; ++i)
	{
	  if (blocks[i] != NULL)
	    for (j = i + 1; j < intermediate_results.nelts; ++j)
	      {
		if (blocks[j] == blocks[i])
		  {
		    filter[j] = 0;
		    break;
		  }
	      }
	}

      for (i = 0; i < intermediate_results.nelts; ++i)
	if (filter[i])
	  {
	    struct symbol *sym = (blocks[i]
				  ? block_containing_function (blocks[i])
				  : NULL);

	    if (self->funfirstline)
	      skip_prologue_sal (&intermediate_results.sals[i]);
	    /* Make sure the line matches the request, not what was
	       found.  */
	    intermediate_results.sals[i].line = val.line;
	    add_sal_to_sals (self, &values, &intermediate_results.sals[i],
			     sym ? SYMBOL_NATURAL_NAME (sym) : NULL, 0);
	  }

      do_cleanups (cleanup);
    }

  if (values.nelts == 0)
    {
      if (ls->explicit_loc.source_filename)
	throw_error (NOT_FOUND_ERROR, _("No line %d in file \"%s\"."),
		     val.line, ls->explicit_loc.source_filename);
      else
	throw_error (NOT_FOUND_ERROR, _("No line %d in the current file."),
		     val.line);
    }

  return values;
}

/* Convert the given ADDRESS into SaLs.  */

static struct symtabs_and_lines
convert_address_location_to_sals (struct linespec_state *self,
				  CORE_ADDR address)
{
  struct symtab_and_line sal;
  struct symtabs_and_lines sals = {NULL, 0};

  sal = find_pc_line (address, 0);
  sal.pc = address;
  sal.section = find_pc_overlay (address);
  sal.explicit_pc = 1;
  add_sal_to_sals (self, &sals, &sal, core_addr_to_string (address), 1);

  return sals;
}

/* Create and return SALs from the linespec LS.  */

static struct symtabs_and_lines
convert_linespec_to_sals (struct linespec_state *state, linespec_p ls)
{
  struct symtabs_and_lines sals = {NULL, 0};

  if (ls->labels.label_symbols != NULL)
    {
      /* We have just a bunch of functions/methods or labels.  */
      int i;
      struct symtab_and_line sal;
      struct block_symbol *elt;

      for (i = 0;
	   VEC_iterate (block_symbol_d, ls->labels.label_symbols, i, elt); ++i)
	{
	  struct symbol *sym = elt->symbol;
	  struct program_space *pspace = SYMTAB_PSPACE (symbol_symtab (sym));

	  if (symbol_to_sal (&sal, state->funfirstline, sym)
	      && maybe_add_address (state->addr_set, pspace, sal.pc))
	    add_sal_to_sals (state, &sals, &sal,
			     SYMBOL_NATURAL_NAME (sym), 0);
	}
    }
  else if (ls->function_symbols != NULL || ls->minimal_symbols != NULL)
    {
      /* We have just a bunch of functions and/or methods.  */
      int i;
      struct symtab_and_line sal;
      struct program_space *pspace;

      if (ls->function_symbols != NULL)
	{
	  struct block_symbol *elem;

	  /* Sort symbols so that symbols with the same program space are next
	     to each other.  */
	  qsort (VEC_address (block_symbol_d, ls->function_symbols),
		 VEC_length (block_symbol_d, ls->function_symbols),
		 sizeof (block_symbol_d), compare_symbols);

	  for (i = 0;
	       VEC_iterate (block_symbol_d, ls->function_symbols, i, elem); ++i)
	    {
	      struct symbol *sym = elem->symbol;

	      pspace = SYMTAB_PSPACE (symbol_symtab (sym));
	      set_current_program_space (pspace);
	      if (symbol_to_sal (&sal, state->funfirstline, sym)
		  && maybe_add_address (state->addr_set, pspace, sal.pc))
		add_sal_to_sals (state, &sals, &sal,
				 SYMBOL_NATURAL_NAME (sym), 0);
	    }
	}

      if (ls->minimal_symbols != NULL)
	{
	  bound_minimal_symbol_d *elem;

	  /* Sort minimal symbols by program space, too.  */
	  qsort (VEC_address (bound_minimal_symbol_d, ls->minimal_symbols),
		 VEC_length (bound_minimal_symbol_d, ls->minimal_symbols),
		 sizeof (bound_minimal_symbol_d), compare_msymbols);

	  for (i = 0;
	       VEC_iterate (bound_minimal_symbol_d, ls->minimal_symbols,
			    i, elem);
	       ++i)
	    {
	      pspace = elem->objfile->pspace;
	      set_current_program_space (pspace);
	      minsym_found (state, elem->objfile, elem->minsym, &sals);
	    }
	}
    }
  else if (ls->explicit_loc.line_offset.sign != LINE_OFFSET_UNKNOWN)
    {
      /* Only an offset was specified.  */
	sals = create_sals_line_offset (state, ls);

	/* Make sure we have a filename for canonicalization.  */
	if (ls->explicit_loc.source_filename == NULL)
	  {
	    const char *fullname = symtab_to_fullname (state->default_symtab);

	    /* It may be more appropriate to keep DEFAULT_SYMTAB in its symtab
	       form so that displaying SOURCE_FILENAME can follow the current
	       FILENAME_DISPLAY_STRING setting.  But as it is used only rarely
	       it has been kept for code simplicity only in absolute form.  */
	    ls->explicit_loc.source_filename = xstrdup (fullname);
	  }
    }
  else
    {
      /* We haven't found any results...  */
      return sals;
    }

  canonicalize_linespec (state, ls);

  if (sals.nelts > 0 && state->canonical != NULL)
    state->canonical->pre_expanded = 1;

  return sals;
}

/* Convert the explicit location EXPLICIT_LOC into SaLs.  */

static struct symtabs_and_lines
convert_explicit_location_to_sals (struct linespec_state *self,
				   linespec_p result,
				   const struct explicit_location *explicit_loc)
{
  VEC (block_symbol_d) *labels;
  VEC (block_symbol_d) *symbols;
  VEC (bound_minimal_symbol_d) *minimal_symbols;

  if (explicit_loc->source_filename != NULL)
    {
      TRY
	{
	  result->file_symtabs
	    = symtabs_from_filename (explicit_loc->source_filename,
				     self->search_pspace);
	}
      CATCH (except, RETURN_MASK_ERROR)
	{
	  source_file_not_found_error (explicit_loc->source_filename);
	}
      END_CATCH
      result->explicit_loc.source_filename
	= xstrdup (explicit_loc->source_filename);
    }
  else
    {
      /* A NULL entry means to use the default symtab.  */
      VEC_safe_push (symtab_ptr, result->file_symtabs, NULL);
    }

  if (explicit_loc->function_name != NULL)
    {
      find_linespec_symbols (self, result->file_symtabs,
			     explicit_loc->function_name, &symbols,
			     &minimal_symbols);

      if (symbols == NULL && minimal_symbols == NULL)
	symbol_not_found_error (explicit_loc->function_name,
				result->explicit_loc.source_filename);

      result->explicit_loc.function_name
	= xstrdup (explicit_loc->function_name);
      result->function_symbols = symbols;
      result->minimal_symbols = minimal_symbols;
    }

  if (explicit_loc->label_name != NULL)
    {
      symbols = NULL;
      labels = find_label_symbols (self, result->function_symbols,
				   &symbols, explicit_loc->label_name);

      if (labels == NULL)
	undefined_label_error (result->explicit_loc.function_name,
			       explicit_loc->label_name);

      result->explicit_loc.label_name = xstrdup (explicit_loc->label_name);
      result->labels.label_symbols = labels;
      result->labels.function_symbols = symbols;
    }

  if (explicit_loc->line_offset.sign != LINE_OFFSET_UNKNOWN)
    result->explicit_loc.line_offset = explicit_loc->line_offset;

   return convert_linespec_to_sals (self, result);
}

/* Parse a string that specifies a linespec.

   The basic grammar of linespecs:

   linespec -> var_spec | basic_spec
   var_spec -> '$' (STRING | NUMBER)

   basic_spec -> file_offset_spec | function_spec | label_spec
   file_offset_spec -> opt_file_spec offset_spec
   function_spec -> opt_file_spec function_name_spec opt_label_spec
   label_spec -> label_name_spec

   opt_file_spec -> "" | file_name_spec ':'
   opt_label_spec -> "" | ':' label_name_spec

   file_name_spec -> STRING
   function_name_spec -> STRING
   label_name_spec -> STRING
   function_name_spec -> STRING
   offset_spec -> NUMBER
               -> '+' NUMBER
	       -> '-' NUMBER

   This may all be followed by several keywords such as "if EXPR",
   which we ignore.

   A comma will terminate parsing.

   The function may be an undebuggable function found in minimal symbol table.

   If the argument FUNFIRSTLINE is nonzero, we want the first line
   of real code inside a function when a function is specified, and it is
   not OK to specify a variable or type to get its line number.

   DEFAULT_SYMTAB specifies the file to use if none is specified.
   It defaults to current_source_symtab.
   DEFAULT_LINE specifies the line number to use for relative
   line numbers (that start with signs).  Defaults to current_source_line.
   If CANONICAL is non-NULL, store an array of strings containing the canonical
   line specs there if necessary.  Currently overloaded member functions and
   line numbers or static functions without a filename yield a canonical
   line spec.  The array and the line spec strings are allocated on the heap,
   it is the callers responsibility to free them.

   Note that it is possible to return zero for the symtab
   if no file is validly specified.  Callers must check that.
   Also, the line number returned may be invalid.  */

/* Parse the linespec in ARG.  */

static struct symtabs_and_lines
parse_linespec (linespec_parser *parser, const char *arg)
{
  linespec_token token;
  struct symtabs_and_lines values;
  struct gdb_exception file_exception = exception_none;
  struct cleanup *cleanup;

  /* A special case to start.  It has become quite popular for
     IDEs to work around bugs in the previous parser by quoting
     the entire linespec, so we attempt to deal with this nicely.  */
  parser->is_quote_enclosed = 0;
  if (!is_ada_operator (arg)
      && strchr (linespec_quote_characters, *arg) != NULL)
    {
      const char *end;

      end = skip_quote_char (arg + 1, *arg);
      if (end != NULL && is_closing_quote_enclosed (end))
	{
	  /* Here's the special case.  Skip ARG past the initial
	     quote.  */
	  ++arg;
	  parser->is_quote_enclosed = 1;
	}
    }

  parser->lexer.saved_arg = arg;
  parser->lexer.stream = arg;

  /* Initialize the default symtab and line offset.  */
  initialize_defaults (&PARSER_STATE (parser)->default_symtab,
		       &PARSER_STATE (parser)->default_line);

  /* Objective-C shortcut.  */
  values = decode_objc (PARSER_STATE (parser), PARSER_RESULT (parser), arg);
  if (values.sals != NULL)
    return values;

  /* Start parsing.  */

  /* Get the first token.  */
  token = linespec_lexer_lex_one (parser);

  /* It must be either LSTOKEN_STRING or LSTOKEN_NUMBER.  */
  if (token.type == LSTOKEN_STRING && *LS_TOKEN_STOKEN (token).ptr == '$')
    {
      char *var;

      /* A NULL entry means to use GLOBAL_DEFAULT_SYMTAB.  */
      VEC_safe_push (symtab_ptr, PARSER_RESULT (parser)->file_symtabs, NULL);

      /* User specified a convenience variable or history value.  */
      var = copy_token_string (token);
      cleanup = make_cleanup (xfree, var);
      PARSER_EXPLICIT (parser)->line_offset
	= linespec_parse_variable (PARSER_STATE (parser), var);
      do_cleanups (cleanup);

      /* If a line_offset wasn't found (VAR is the name of a user
	 variable/function), then skip to normal symbol processing.  */
      if (PARSER_EXPLICIT (parser)->line_offset.sign != LINE_OFFSET_UNKNOWN)
	{
	  /* Consume this token.  */
	  linespec_lexer_consume_token (parser);

	  goto convert_to_sals;
	}
    }
  else if (token.type != LSTOKEN_STRING && token.type != LSTOKEN_NUMBER)
    unexpected_linespec_error (parser);

  /* Shortcut: If the next token is not LSTOKEN_COLON, we know that
     this token cannot represent a filename.  */
  token = linespec_lexer_peek_token (parser);

  if (token.type == LSTOKEN_COLON)
    {
      char *user_filename;

      /* Get the current token again and extract the filename.  */
      token = linespec_lexer_lex_one (parser);
      user_filename = copy_token_string (token);

      /* Check if the input is a filename.  */
      TRY
	{
	  PARSER_RESULT (parser)->file_symtabs
	    = symtabs_from_filename (user_filename,
				     PARSER_STATE (parser)->search_pspace);
	}
      CATCH (ex, RETURN_MASK_ERROR)
	{
	  file_exception = ex;
	}
      END_CATCH

      if (file_exception.reason >= 0)
	{
	  /* Symtabs were found for the file.  Record the filename.  */
	  PARSER_EXPLICIT (parser)->source_filename = user_filename;

	  /* Get the next token.  */
	  token = linespec_lexer_consume_token (parser);

	  /* This is LSTOKEN_COLON; consume it.  */
	  linespec_lexer_consume_token (parser);
	}
      else
	{
	  /* No symtabs found -- discard user_filename.  */
	  xfree (user_filename);

	  /* A NULL entry means to use GLOBAL_DEFAULT_SYMTAB.  */
	  VEC_safe_push (symtab_ptr, PARSER_RESULT (parser)->file_symtabs, NULL);
	}
    }
  /* If the next token is not EOI, KEYWORD, or COMMA, issue an error.  */
  else if (token.type != LSTOKEN_EOI && token.type != LSTOKEN_KEYWORD
	   && token.type != LSTOKEN_COMMA)
    {
      /* TOKEN is the _next_ token, not the one currently in the parser.
	 Consuming the token will give the correct error message.  */
      linespec_lexer_consume_token (parser);
      unexpected_linespec_error (parser);
    }
  else
    {
      /* A NULL entry means to use GLOBAL_DEFAULT_SYMTAB.  */
      VEC_safe_push (symtab_ptr, PARSER_RESULT (parser)->file_symtabs, NULL);
    }

  /* Parse the rest of the linespec.  */
  linespec_parse_basic (parser);

  if (PARSER_RESULT (parser)->function_symbols == NULL
      && PARSER_RESULT (parser)->labels.label_symbols == NULL
      && PARSER_EXPLICIT (parser)->line_offset.sign == LINE_OFFSET_UNKNOWN
      && PARSER_RESULT (parser)->minimal_symbols == NULL)
    {
      /* The linespec didn't parse.  Re-throw the file exception if
	 there was one.  */
      if (file_exception.reason < 0)
	throw_exception (file_exception);

      /* Otherwise, the symbol is not found.  */
      symbol_not_found_error (PARSER_EXPLICIT (parser)->function_name,
			      PARSER_EXPLICIT (parser)->source_filename);
    }

 convert_to_sals:

  /* Get the last token and record how much of the input was parsed,
     if necessary.  */
  token = linespec_lexer_lex_one (parser);
  if (token.type != LSTOKEN_EOI && token.type != LSTOKEN_KEYWORD)
    PARSER_STREAM (parser) = LS_TOKEN_STOKEN (token).ptr;

  /* Convert the data in PARSER_RESULT to SALs.  */
  values = convert_linespec_to_sals (PARSER_STATE (parser),
				     PARSER_RESULT (parser));

  return values;
}


/* A constructor for linespec_state.  */

static void
linespec_state_constructor (struct linespec_state *self,
			    int flags, const struct language_defn *language,
			    struct program_space *search_pspace,
			    struct symtab *default_symtab,
			    int default_line,
			    struct linespec_result *canonical)
{
  memset (self, 0, sizeof (*self));
  self->language = language;
  self->funfirstline = (flags & DECODE_LINE_FUNFIRSTLINE) ? 1 : 0;
  self->list_mode = (flags & DECODE_LINE_LIST_MODE) ? 1 : 0;
  self->search_pspace = search_pspace;
  self->default_symtab = default_symtab;
  self->default_line = default_line;
  self->canonical = canonical;
  self->program_space = current_program_space;
  self->addr_set = htab_create_alloc (10, hash_address_entry, eq_address_entry,
				      xfree, xcalloc, xfree);
  self->is_linespec = 0;
}

/* Initialize a new linespec parser.  */

static void
linespec_parser_new (linespec_parser *parser,
		     int flags, const struct language_defn *language,
		     struct program_space *search_pspace,
		     struct symtab *default_symtab,
		     int default_line,
		     struct linespec_result *canonical)
{
  memset (parser, 0, sizeof (linespec_parser));
  parser->lexer.current.type = LSTOKEN_CONSUMED;
  memset (PARSER_RESULT (parser), 0, sizeof (struct linespec));
  PARSER_EXPLICIT (parser)->line_offset.sign = LINE_OFFSET_UNKNOWN;
  linespec_state_constructor (PARSER_STATE (parser), flags, language,
			      search_pspace,
			      default_symtab, default_line, canonical);
}

/* A destructor for linespec_state.  */

static void
linespec_state_destructor (struct linespec_state *self)
{
  htab_delete (self->addr_set);
}

/* Delete a linespec parser.  */

static void
linespec_parser_delete (void *arg)
{
  linespec_parser *parser = (linespec_parser *) arg;

  xfree (PARSER_EXPLICIT (parser)->source_filename);
  xfree (PARSER_EXPLICIT (parser)->label_name);
  xfree (PARSER_EXPLICIT (parser)->function_name);

  if (PARSER_RESULT (parser)->file_symtabs != NULL)
    VEC_free (symtab_ptr, PARSER_RESULT (parser)->file_symtabs);

  if (PARSER_RESULT (parser)->function_symbols != NULL)
    VEC_free (block_symbol_d, PARSER_RESULT (parser)->function_symbols);

  if (PARSER_RESULT (parser)->minimal_symbols != NULL)
    VEC_free (bound_minimal_symbol_d, PARSER_RESULT (parser)->minimal_symbols);

  if (PARSER_RESULT (parser)->labels.label_symbols != NULL)
    VEC_free (block_symbol_d, PARSER_RESULT (parser)->labels.label_symbols);

  if (PARSER_RESULT (parser)->labels.function_symbols != NULL)
    VEC_free (block_symbol_d, PARSER_RESULT (parser)->labels.function_symbols);

  linespec_state_destructor (PARSER_STATE (parser));
}

/* See description in linespec.h.  */

void
linespec_lex_to_end (char **stringp)
{
  linespec_parser parser;
  struct cleanup *cleanup;
  linespec_token token;
  const char *orig;

  if (stringp == NULL || *stringp == NULL)
    return;

  linespec_parser_new (&parser, 0, current_language, NULL, NULL, 0, NULL);
  cleanup = make_cleanup (linespec_parser_delete, &parser);
  parser.lexer.saved_arg = *stringp;
  PARSER_STREAM (&parser) = orig = *stringp;

  do
    {
      /* Stop before any comma tokens;  we need it to keep it
	 as the next token in the string.  */
      token = linespec_lexer_peek_token (&parser);
      if (token.type == LSTOKEN_COMMA)
	break;
      token = linespec_lexer_consume_token (&parser);
    }
  while (token.type != LSTOKEN_EOI && token.type != LSTOKEN_KEYWORD);

  *stringp += PARSER_STREAM (&parser) - orig;
  do_cleanups (cleanup);
}

/* A helper function for decode_line_full and decode_line_1 to
   turn LOCATION into symtabs_and_lines.  */

static struct symtabs_and_lines
event_location_to_sals (linespec_parser *parser,
			const struct event_location *location)
{
  struct symtabs_and_lines result = {NULL, 0};

  switch (event_location_type (location))
    {
    case LINESPEC_LOCATION:
      {
	PARSER_STATE (parser)->is_linespec = 1;
	TRY
	  {
	    result = parse_linespec (parser, get_linespec_location (location));
	  }
	CATCH (except, RETURN_MASK_ERROR)
	  {
	    throw_exception (except);
	  }
	END_CATCH
      }
      break;

    case ADDRESS_LOCATION:
      {
	const char *addr_string = get_address_string_location (location);
	CORE_ADDR addr = get_address_location (location);

	if (addr_string != NULL)
	  {
	    char *expr = xstrdup (addr_string);
	    const char *const_expr = expr;
	    struct cleanup *cleanup = make_cleanup (xfree, expr);

	    addr = linespec_expression_to_pc (&const_expr);
	    if (PARSER_STATE (parser)->canonical != NULL)
	      PARSER_STATE (parser)->canonical->location
		= copy_event_location (location);

	    do_cleanups (cleanup);
	  }

	result = convert_address_location_to_sals (PARSER_STATE (parser),
						   addr);
      }
      break;

    case EXPLICIT_LOCATION:
      {
	const struct explicit_location *explicit_loc;

	explicit_loc = get_explicit_location_const (location);
	result = convert_explicit_location_to_sals (PARSER_STATE (parser),
						    PARSER_RESULT (parser),
						    explicit_loc);
      }
      break;

    case PROBE_LOCATION:
      /* Probes are handled by their own decoders.  */
      gdb_assert_not_reached ("attempt to decode probe location");
      break;

    default:
      gdb_assert_not_reached ("unhandled event location type");
    }

  return result;
}

/* See linespec.h.  */

void
decode_line_full (const struct event_location *location, int flags,
		  struct program_space *search_pspace,
		  struct symtab *default_symtab,
		  int default_line, struct linespec_result *canonical,
		  const char *select_mode,
		  const char *filter)
{
  struct symtabs_and_lines result;
  struct cleanup *cleanups;
  VEC (const_char_ptr) *filters = NULL;
  linespec_parser parser;
  struct linespec_state *state;

  gdb_assert (canonical != NULL);
  /* The filter only makes sense for 'all'.  */
  gdb_assert (filter == NULL || select_mode == multiple_symbols_all);
  gdb_assert (select_mode == NULL
	      || select_mode == multiple_symbols_all
	      || select_mode == multiple_symbols_ask
	      || select_mode == multiple_symbols_cancel);
  gdb_assert ((flags & DECODE_LINE_LIST_MODE) == 0);

  linespec_parser_new (&parser, flags, current_language,
		       search_pspace, default_symtab,
		       default_line, canonical);
  cleanups = make_cleanup (linespec_parser_delete, &parser);
  save_current_program_space ();

  result = event_location_to_sals (&parser, location);
  state = PARSER_STATE (&parser);

  gdb_assert (result.nelts == 1 || canonical->pre_expanded);
  canonical->pre_expanded = 1;

  /* Arrange for allocated canonical names to be freed.  */
  if (result.nelts > 0)
    {
      int i;

      make_cleanup (xfree, state->canonical_names);
      for (i = 0; i < result.nelts; ++i)
	{
	  gdb_assert (state->canonical_names[i].suffix != NULL);
	  make_cleanup (xfree, state->canonical_names[i].suffix);
	}
    }

  if (select_mode == NULL)
    {
      if (ui_out_is_mi_like_p (interp_ui_out (top_level_interpreter ())))
	select_mode = multiple_symbols_all;
      else
	select_mode = multiple_symbols_select_mode ();
    }

  if (select_mode == multiple_symbols_all)
    {
      if (filter != NULL)
	{
	  make_cleanup (VEC_cleanup (const_char_ptr), &filters);
	  VEC_safe_push (const_char_ptr, filters, filter);
	  filter_results (state, &result, filters);
	}
      else
	convert_results_to_lsals (state, &result);
    }
  else
    decode_line_2 (state, &result, select_mode);

  do_cleanups (cleanups);
}

/* See linespec.h.  */

struct symtabs_and_lines
decode_line_1 (const struct event_location *location, int flags,
	       struct program_space *search_pspace,
	       struct symtab *default_symtab,
	       int default_line)
{
  struct symtabs_and_lines result;
  linespec_parser parser;
  struct cleanup *cleanups;

  linespec_parser_new (&parser, flags, current_language,
		       search_pspace, default_symtab,
		       default_line, NULL);
  cleanups = make_cleanup (linespec_parser_delete, &parser);
  save_current_program_space ();

  result = event_location_to_sals (&parser, location);

  do_cleanups (cleanups);
  return result;
}

/* See linespec.h.  */

struct symtabs_and_lines
decode_line_with_current_source (char *string, int flags)
{
  struct symtabs_and_lines sals;
  struct symtab_and_line cursal;
  struct event_location *location;
  struct cleanup *cleanup;

  if (string == 0)
    error (_("Empty line specification."));

  /* We use whatever is set as the current source line.  We do not try
     and get a default source symtab+line or it will recursively call us!  */
  cursal = get_current_source_symtab_and_line ();

  location = string_to_event_location (&string, current_language);
  cleanup = make_cleanup_delete_event_location (location);
  sals = decode_line_1 (location, flags, NULL,
			cursal.symtab, cursal.line);

  if (*string)
    error (_("Junk at end of line specification: %s"), string);

  do_cleanups (cleanup);
  return sals;
}

/* See linespec.h.  */

struct symtabs_and_lines
decode_line_with_last_displayed (char *string, int flags)
{
  struct symtabs_and_lines sals;
  struct event_location *location;
  struct cleanup *cleanup;

  if (string == 0)
    error (_("Empty line specification."));

  location = string_to_event_location (&string, current_language);
  cleanup = make_cleanup_delete_event_location (location);
  if (last_displayed_sal_is_valid ())
    sals = decode_line_1 (location, flags, NULL,
			  get_last_displayed_symtab (),
			  get_last_displayed_line ());
  else
    sals = decode_line_1 (location, flags, NULL, (struct symtab *) NULL, 0);

  if (*string)
    error (_("Junk at end of line specification: %s"), string);

  do_cleanups (cleanup);
  return sals;
}



/* First, some functions to initialize stuff at the beggining of the
   function.  */

static void
initialize_defaults (struct symtab **default_symtab, int *default_line)
{
  if (*default_symtab == 0)
    {
      /* Use whatever we have for the default source line.  We don't use
         get_current_or_default_symtab_and_line as it can recurse and call
	 us back!  */
      struct symtab_and_line cursal = 
	get_current_source_symtab_and_line ();
      
      *default_symtab = cursal.symtab;
      *default_line = cursal.line;
    }
}



/* Evaluate the expression pointed to by EXP_PTR into a CORE_ADDR,
   advancing EXP_PTR past any parsed text.  */

CORE_ADDR
linespec_expression_to_pc (const char **exp_ptr)
{
  if (current_program_space->executing_startup)
    /* The error message doesn't really matter, because this case
       should only hit during breakpoint reset.  */
    throw_error (NOT_FOUND_ERROR, _("cannot evaluate expressions while "
				    "program space is in startup"));

  (*exp_ptr)++;
  return value_as_address (parse_to_comma_and_eval (exp_ptr));
}



/* Here's where we recognise an Objective-C Selector.  An Objective C
   selector may be implemented by more than one class, therefore it
   may represent more than one method/function.  This gives us a
   situation somewhat analogous to C++ overloading.  If there's more
   than one method that could represent the selector, then use some of
   the existing C++ code to let the user choose one.  */

static struct symtabs_and_lines
decode_objc (struct linespec_state *self, linespec_p ls, const char *arg)
{
  struct collect_info info;
  VEC (const_char_ptr) *symbol_names = NULL;
  struct symtabs_and_lines values;
  const char *new_argptr;
  struct cleanup *cleanup = make_cleanup (VEC_cleanup (const_char_ptr),
					  &symbol_names);

  info.state = self;
  info.file_symtabs = NULL;
  VEC_safe_push (symtab_ptr, info.file_symtabs, NULL);
  make_cleanup (VEC_cleanup (symtab_ptr), &info.file_symtabs);
  info.result.symbols = NULL;
  info.result.minimal_symbols = NULL;
  values.nelts = 0;
  values.sals = NULL;

  new_argptr = find_imps (arg, &symbol_names);
  if (VEC_empty (const_char_ptr, symbol_names))
    {
      do_cleanups (cleanup);
      return values;
    }

  add_all_symbol_names_from_pspace (&info, VAR_DOMAIN, NULL, symbol_names);

  if (!VEC_empty (block_symbol_d, info.result.symbols)
      || !VEC_empty (bound_minimal_symbol_d, info.result.minimal_symbols))
    {
      char *saved_arg;

      saved_arg = (char *) alloca (new_argptr - arg + 1);
      memcpy (saved_arg, arg, new_argptr - arg);
      saved_arg[new_argptr - arg] = '\0';

      ls->explicit_loc.function_name = xstrdup (saved_arg);
      ls->function_symbols = info.result.symbols;
      ls->minimal_symbols = info.result.minimal_symbols;
      values = convert_linespec_to_sals (self, ls);

      if (self->canonical)
	{
	  char *str;

	  self->canonical->pre_expanded = 1;

	  if (ls->explicit_loc.source_filename)
	    {
	      str = xstrprintf ("%s:%s",
				ls->explicit_loc.source_filename, saved_arg);
	    }
	  else
	    str = xstrdup (saved_arg);

	  make_cleanup (xfree, str);
	  self->canonical->location = new_linespec_location (&str);
	}
    }

  do_cleanups (cleanup);

  return values;
}

/* An instance of this type is used when collecting prefix symbols for
   decode_compound.  */

struct decode_compound_collector
{
  /* The result vector.  */
  VEC (block_symbol_d) *symbols;

  /* A hash table of all symbols we found.  We use this to avoid
     adding any symbol more than once.  */
  htab_t unique_syms;
};

/* A callback for iterate_over_symbols that is used by
   lookup_prefix_sym to collect type symbols.  */

static int
collect_one_symbol (struct block_symbol block_sym, void *d)
{
  struct decode_compound_collector *collector
    = (struct decode_compound_collector *) d;
  void **slot;
  struct type *t;
  struct symbol *sym = block_sym.symbol;

  if (SYMBOL_CLASS (sym) != LOC_TYPEDEF)
    return 1; /* Continue iterating.  */

  t = SYMBOL_TYPE (sym);
  t = check_typedef (t);
  if (TYPE_CODE (t) != TYPE_CODE_STRUCT
      && TYPE_CODE (t) != TYPE_CODE_UNION
      && TYPE_CODE (t) != TYPE_CODE_NAMESPACE)
    return 1; /* Continue iterating.  */

  slot = htab_find_slot (collector->unique_syms, sym, INSERT);
  if (!*slot)
    {
      *slot = sym;
      VEC_safe_push (block_symbol_d, collector->symbols, &block_sym);
    }

  return 1; /* Continue iterating.  */
}

/* Return any symbols corresponding to CLASS_NAME in FILE_SYMTABS.  */

static VEC (block_symbol_d) *
lookup_prefix_sym (struct linespec_state *state, VEC (symtab_ptr) *file_symtabs,
		   const char *class_name)
{
  int ix;
  struct symtab *elt;
  struct decode_compound_collector collector;
  struct cleanup *outer;
  struct cleanup *cleanup;

  collector.symbols = NULL;
  outer = make_cleanup (VEC_cleanup (block_symbol_d), &collector.symbols);

  collector.unique_syms = htab_create_alloc (1, htab_hash_pointer,
					     htab_eq_pointer, NULL,
					     xcalloc, xfree);
  cleanup = make_cleanup_htab_delete (collector.unique_syms);

  for (ix = 0; VEC_iterate (symtab_ptr, file_symtabs, ix, elt); ++ix)
    {
      if (elt == NULL)
	{
	  iterate_over_all_matching_symtabs (state, class_name, STRUCT_DOMAIN,
					     collect_one_symbol, &collector,
					     NULL, 0);
	  iterate_over_all_matching_symtabs (state, class_name, VAR_DOMAIN,
					     collect_one_symbol, &collector,
					     NULL, 0);
	}
      else
	{
	  /* Program spaces that are executing startup should have
	     been filtered out earlier.  */
	  gdb_assert (!SYMTAB_PSPACE (elt)->executing_startup);
	  set_current_program_space (SYMTAB_PSPACE (elt));
	  iterate_over_file_blocks (elt, class_name, STRUCT_DOMAIN,
				    collect_one_symbol, &collector);
	  iterate_over_file_blocks (elt, class_name, VAR_DOMAIN,
				    collect_one_symbol, &collector);
	}
    }

  do_cleanups (cleanup);
  discard_cleanups (outer);
  return collector.symbols;
}

/* See cp-support.h for description.  This function is defined here because all
   the support routines for it are defined in this file.  */

struct fn_field *
cp_find_method_field (struct symbol *method_symbol, int xtor_only)
{
  struct linespec_state state;
  VEC (block_symbol_d) *syms;
  VEC (symtab_ptr) *file_symtabs = NULL;
  struct cleanup *cleanup;
  struct block_symbol *class_sym;
  char *class_name, *method_name;
  const char *last, *p, *method_fullname;

  /* Sanity check: if the symbol's type isn't actually a method, do not
     bother attempting to find a fn_field for it.  */
  if (TYPE_CODE (SYMBOL_TYPE (method_symbol)) != TYPE_CODE_METHOD)
    return NULL;

  /* Find class/method names.  */
  method_fullname = SYMBOL_NATURAL_NAME (method_symbol);
  last = NULL;
  p = find_toplevel_string (method_fullname, "::");
  while (p != NULL)
    {
      last = p;
      p = find_toplevel_string (p + 2, "::");
    }

  class_name = XNEWVEC (char, last - method_fullname + 1);
  cleanup = make_cleanup (xfree, class_name);
  strncpy (class_name, method_fullname, last - method_fullname);
  class_name[last - method_fullname] = '\0';
  last += 2;
  method_name = XNEWVEC (char, strlen (last) + 1);
  make_cleanup (xfree, method_name);
  strcpy (method_name, last);

  if (xtor_only)
    {
      int len;
      char *n = class_name;
      char *raw_class = cp_func_name (class_name);

      if (raw_class != NULL)
	n = raw_class;

      /* !!keiths; This test isn't perfect in the general case, but it
	 should be enough for our compiler-centric case which is always
	 well-defined.  Consider moving this code to compile/ somewhere.  */
      len = strlen (method_name);
      if (!(strncmp (method_name, n, len) == 0
	    && (n[len] == '\0' || n[len] == '<'))
	  || method_name[0] != '~')
	{
	  /* Not a constructor or destructor -- return.  */
	  xfree (raw_class);
	  do_cleanups (cleanup);
	  return NULL;
	}

      xfree (raw_class);
    }

  memset (&state, 0, sizeof (struct linespec_state));
  state.language = language_def (language_cplus);
  VEC_safe_push (symtab_ptr, file_symtabs, symbol_symtab (method_symbol));
  cleanup = make_cleanup (VEC_cleanup (symtab_ptr), &file_symtabs);
  syms = lookup_prefix_sym (&state, file_symtabs, class_name);
  make_cleanup (VEC_cleanup (block_symbol_d), &syms);

  if (!VEC_empty (block_symbol_d, syms))
    {
      int i;
      struct type *class_type;

      /* !!keiths: Can we expect more than one? I don't think so.  */
      gdb_assert (VEC_length (block_symbol_d, syms) == 1);
      class_sym = VEC_index (block_symbol_d, syms, 0);
      class_type = SYMBOL_TYPE (class_sym->symbol);

      /* CLASS_SYM is the parent class... Loop over fn_fields defined in this
	 class looking for the one of matching name and type.  */
      for (i = 0; i < TYPE_NFN_FIELDS (class_type); ++i)
	{
	  int j;
	  const char *name = TYPE_FN_FIELDLIST_NAME (class_type, i);
	  struct fn_field *fields = TYPE_FN_FIELDLIST1 (class_type, i);

	  if (!streq (name, method_name))
	    continue;

	  for (j = 0; j < TYPE_FN_FIELDLIST_LENGTH (class_type, i); ++j)
	    {
	      if (streq (SYMBOL_LINKAGE_NAME (method_symbol),
			 TYPE_FN_FIELD_PHYSNAME (fields, j)))
		{
		  do_cleanups (cleanup);
		  return &TYPE_FN_FIELD (fields, j);
		}
	    }
	}
    }

  do_cleanups (cleanup);
  return NULL;
}

/* A qsort comparison function for symbols.  The resulting order does
   not actually matter; we just need to be able to sort them so that
   symbols with the same program space end up next to each other.  */

static int
compare_symbols (const void *a, const void *b)
{
  const struct block_symbol *ba = (const struct block_symbol *) a;
  const struct block_symbol *bb = (const struct block_symbol *) b;
  const struct symbol *sa = ba->symbol;
  const struct symbol *sb = bb->symbol;
  uintptr_t uia, uib;

  uia = (uintptr_t) SYMTAB_PSPACE (symbol_symtab (sa));
  uib = (uintptr_t) SYMTAB_PSPACE (symbol_symtab (sb));

  if (uia < uib)
    return -1;
  if (uia > uib)
    return 1;

  uia = (uintptr_t) sa;
  uib = (uintptr_t) sb;

  if (uia < uib)
    return -1;
  if (uia > uib)
    return 1;

  return 0;
}

/* Like compare_symbols but for minimal symbols.  */

static int
compare_msymbols (const void *a, const void *b)
{
  const struct bound_minimal_symbol *sa
    = (const struct bound_minimal_symbol *) a;
  const struct bound_minimal_symbol *sb
    = (const struct bound_minimal_symbol *) b;
  uintptr_t uia, uib;

  uia = (uintptr_t) sa->objfile->pspace;
  uib = (uintptr_t) sa->objfile->pspace;

  if (uia < uib)
    return -1;
  if (uia > uib)
    return 1;

  uia = (uintptr_t) sa->minsym;
  uib = (uintptr_t) sb->minsym;

  if (uia < uib)
    return -1;
  if (uia > uib)
    return 1;

  return 0;
}

/* Look for all the matching instances of each symbol in NAMES.  Only
   instances from PSPACE are considered; other program spaces are
   handled by our caller.  If PSPACE is NULL, then all program spaces
   are considered.  Results are stored into INFO.  */

static void
add_all_symbol_names_from_pspace (struct collect_info *info,
				  domain_enum domain,
				  struct program_space *pspace,
				  VEC (const_char_ptr) *names)
{
  int ix;
  const char *iter;

  for (ix = 0; VEC_iterate (const_char_ptr, names, ix, iter); ++ix)
    add_matching_symbols_to_info (iter, domain, info, pspace);
}

static void
find_superclass_methods (VEC (typep) *superclasses,
			 const char *name,
			 VEC (const_char_ptr) **result_names)
{
  int old_len = VEC_length (const_char_ptr, *result_names);
  VEC (typep) *iter_classes;
  struct cleanup *cleanup = make_cleanup (null_cleanup, NULL);

  iter_classes = superclasses;
  while (1)
    {
      VEC (typep) *new_supers = NULL;
      int ix;
      struct type *t;

      make_cleanup (VEC_cleanup (typep), &new_supers);
      for (ix = 0; VEC_iterate (typep, iter_classes, ix, t); ++ix)
	find_methods (t, name, result_names, &new_supers);

      if (VEC_length (const_char_ptr, *result_names) != old_len
	  || VEC_empty (typep, new_supers))
	break;

      iter_classes = new_supers;
    }

  do_cleanups (cleanup);
}

/* This finds the method METHOD_NAME in the class CLASS_NAME whose type is
   given by one of the symbols in SYM_CLASSES.  Matches are returned
   in SYMBOLS (for debug symbols) and MINSYMS (for minimal symbols).  */

static void
find_method (struct linespec_state *self, VEC (symtab_ptr) *file_symtabs,
	     const char *class_name, const char *method_name,
	     VEC (block_symbol_d) *sym_classes, VEC (block_symbol_d) **symbols,
	     VEC (bound_minimal_symbol_d) **minsyms)
{
  struct block_symbol *elt;
  struct cleanup *cleanup = make_cleanup (null_cleanup, NULL);
  int ix;
  int last_result_len;
  VEC (typep) *superclass_vec;
  VEC (const_char_ptr) *result_names;
  struct collect_info info;

  /* Sort symbols so that symbols with the same program space are next
     to each other.  */
  qsort (VEC_address (block_symbol_d, sym_classes),
	 VEC_length (block_symbol_d, sym_classes),
	 sizeof (block_symbol_d),
	 compare_symbols);

  info.state = self;
  info.file_symtabs = file_symtabs;
  info.result.symbols = NULL;
  info.result.minimal_symbols = NULL;

  /* Iterate over all the types, looking for the names of existing
     methods matching METHOD_NAME.  If we cannot find a direct method in a
     given program space, then we consider inherited methods; this is
     not ideal (ideal would be to respect C++ hiding rules), but it
     seems good enough and is what GDB has historically done.  We only
     need to collect the names because later we find all symbols with
     those names.  This loop is written in a somewhat funny way
     because we collect data across the program space before deciding
     what to do.  */
  superclass_vec = NULL;
  make_cleanup (VEC_cleanup (typep), &superclass_vec);
  result_names = NULL;
  make_cleanup (VEC_cleanup (const_char_ptr), &result_names);
  last_result_len = 0;
  for (ix = 0; VEC_iterate (block_symbol_d, sym_classes, ix, elt); ++ix)
    {
      struct type *t;
      struct program_space *pspace;
      struct symbol *sym = elt->symbol;

      /* Program spaces that are executing startup should have
	 been filtered out earlier.  */
      pspace = SYMTAB_PSPACE (symbol_symtab (sym));
      gdb_assert (!pspace->executing_startup);
      set_current_program_space (pspace);
      t = check_typedef (SYMBOL_TYPE (sym));
      find_methods (t, method_name, &result_names, &superclass_vec);

      /* Handle all items from a single program space at once; and be
	 sure not to miss the last batch.  */
      if (ix == VEC_length (block_symbol_d, sym_classes) - 1
	  || (pspace
	      != SYMTAB_PSPACE (symbol_symtab (VEC_index (block_symbol_d,
							  sym_classes,
							  ix + 1)->symbol))))
	{
	  /* If we did not find a direct implementation anywhere in
	     this program space, consider superclasses.  */
	  if (VEC_length (const_char_ptr, result_names) == last_result_len)
	    find_superclass_methods (superclass_vec, method_name,
				     &result_names);

	  /* We have a list of candidate symbol names, so now we
	     iterate over the symbol tables looking for all
	     matches in this pspace.  */
	  add_all_symbol_names_from_pspace (&info, VAR_DOMAIN, pspace,
					    result_names);

	  VEC_truncate (typep, superclass_vec, 0);
	  last_result_len = VEC_length (const_char_ptr, result_names);
	}
    }

  if (!VEC_empty (block_symbol_d, info.result.symbols)
      || !VEC_empty (bound_minimal_symbol_d, info.result.minimal_symbols))
    {
      *symbols = info.result.symbols;
      *minsyms = info.result.minimal_symbols;
      do_cleanups (cleanup);
      return;
    }

  /* Throw an NOT_FOUND_ERROR.  This will be caught by the caller
     and other attempts to locate the symbol will be made.  */
  throw_error (NOT_FOUND_ERROR, _("see caller, this text doesn't matter"));
}



/* This object is used when collecting all matching symtabs.  */

struct symtab_collector
{
  /* The result vector of symtabs.  */
  VEC (symtab_ptr) *symtabs;

  /* This is used to ensure the symtabs are unique.  */
  htab_t symtab_table;
};

/* Callback for iterate_over_symtabs.  */

static int
add_symtabs_to_list (struct symtab *symtab, void *d)
{
  struct symtab_collector *data = (struct symtab_collector *) d;
  void **slot;

  slot = htab_find_slot (data->symtab_table, symtab, INSERT);
  if (!*slot)
    {
      *slot = symtab;
      VEC_safe_push (symtab_ptr, data->symtabs, symtab);
    }

  return 0;
}

/* Given a file name, return a VEC of all matching symtabs.  If
   SEARCH_PSPACE is not NULL, the search is restricted to just that
   program space.  */

static VEC (symtab_ptr) *
collect_symtabs_from_filename (const char *file,
			       struct program_space *search_pspace)
{
  struct symtab_collector collector;
  struct cleanup *cleanups;
  struct program_space *pspace;

  collector.symtabs = NULL;
  collector.symtab_table = htab_create (1, htab_hash_pointer, htab_eq_pointer,
					NULL);
  cleanups = make_cleanup_htab_delete (collector.symtab_table);

  /* Find that file's data.  */
  if (search_pspace == NULL)
    {
      ALL_PSPACES (pspace)
        {
	  if (pspace->executing_startup)
	    continue;

	  set_current_program_space (pspace);
	  iterate_over_symtabs (file, add_symtabs_to_list, &collector);
	}
    }
  else
    {
      set_current_program_space (search_pspace);
      iterate_over_symtabs (file, add_symtabs_to_list, &collector);
    }

  do_cleanups (cleanups);
  return collector.symtabs;
}

/* Return all the symtabs associated to the FILENAME.  If SEARCH_PSPACE is
   not NULL, the search is restricted to just that program space.  */

static VEC (symtab_ptr) *
symtabs_from_filename (const char *filename,
		       struct program_space *search_pspace)
{
  VEC (symtab_ptr) *result;
  
  result = collect_symtabs_from_filename (filename, search_pspace);

  if (VEC_empty (symtab_ptr, result))
    {
      if (!have_full_symbols () && !have_partial_symbols ())
	throw_error (NOT_FOUND_ERROR,
		     _("No symbol table is loaded.  "
		       "Use the \"file\" command."));
      source_file_not_found_error (filename);
    }

  return result;
}

/* See description in symtab.h.  */

struct search_multiple_result
search_symbols_multiple (const char *name,
			 const struct language_defn *language,
			 domain_enum domain,
			 VEC (symtab_ptr) *search_symtabs,
			 struct program_space *search_pspace)
{
  struct collect_info info;
  struct linespec_state state;
  struct cleanup *back_to = make_cleanup (null_cleanup, NULL);

  memset (&state, 0, sizeof (state));
  state.language = language;
  info.state = &state;
  info.result.symbols = NULL;
  info.result.minimal_symbols = NULL;
  info.file_symtabs = search_symtabs;
  if (info.file_symtabs == NULL)
    {
      VEC_safe_push (symtab_ptr, info.file_symtabs, NULL);
      make_cleanup (VEC_cleanup (symtab_ptr), &info.file_symtabs);
    }

  add_matching_symbols_to_info (name, domain, &info, search_pspace);

  if (VEC_empty (block_symbol_d, info.result.symbols))
    {
      VEC_free (block_symbol_d, info.result.symbols);
      info.result.symbols = NULL;
    }
  if (VEC_empty (bound_minimal_symbol_d, info.result.minimal_symbols))
    {
      VEC_free (bound_minimal_symbol_d, info.result.minimal_symbols);
      info.result.minimal_symbols = NULL;
    }

  do_cleanups (back_to);
  return info.result;
}

/* See description in symtab.h.  */

void
free_search_multiple_result (struct search_multiple_result *result)
{
  VEC_free (block_symbol_d, result->symbols);
  VEC_free (bound_minimal_symbol_d, result->minimal_symbols);
}

/* See the description in symtab.h.  */

void
search_multiple_result_cleanup (void *resultp)
{
  struct search_multiple_result *r = (struct search_multiple_result *) resultp;

  free_search_multiple_result (r);
}

/* Look up a function symbol named NAME in symtabs FILE_SYMTABS.  Matching
   debug symbols are returned in SYMBOLS.  Matching minimal symbols are
   returned in MINSYMS.  */

static void
find_function_symbols (struct linespec_state *state,
		       VEC (symtab_ptr) *file_symtabs, const char *name,
		       VEC (block_symbol_d) **symbols,
		       VEC (bound_minimal_symbol_d) **minsyms)
{
  struct collect_info info;
  VEC (const_char_ptr) *symbol_names = NULL;
  struct cleanup *cleanup = make_cleanup (VEC_cleanup (const_char_ptr),
					  &symbol_names);

  info.state = state;
  info.result.symbols = NULL;
  info.result.minimal_symbols = NULL;
  info.file_symtabs = file_symtabs;

  /* Try NAME as an Objective-C selector.  */
  find_imps (name, &symbol_names);
  if (!VEC_empty (const_char_ptr, symbol_names))
<<<<<<< HEAD
    add_all_symbol_names_from_pspace (&info, VAR_DOMAIN, NULL, symbol_names);
  else
    add_matching_symbols_to_info (name, VAR_DOMAIN, &info, NULL);
=======
    add_all_symbol_names_from_pspace (&info, state->search_pspace,
				      symbol_names);
  else
    add_matching_symbols_to_info (name, &info, state->search_pspace);
>>>>>>> ab503087

  do_cleanups (cleanup);

  if (VEC_empty (block_symbol_d, info.result.symbols))
    {
      VEC_free (block_symbol_d, info.result.symbols);
      *symbols = NULL;
    }
  else
    *symbols = info.result.symbols;

  if (VEC_empty (bound_minimal_symbol_d, info.result.minimal_symbols))
    {
      VEC_free (bound_minimal_symbol_d, info.result.minimal_symbols);
      *minsyms = NULL;
    }
  else
    *minsyms = info.result.minimal_symbols;
}

/* Find all symbols named NAME in FILE_SYMTABS, returning debug symbols
   in SYMBOLS and minimal symbols in MINSYMS.  */

static void
find_linespec_symbols (struct linespec_state *state,
		       VEC (symtab_ptr) *file_symtabs,
		       const char *name,
		       VEC (block_symbol_d) **symbols,
		       VEC (bound_minimal_symbol_d) **minsyms)
{
  struct cleanup *cleanup;
  char *canon;
  const char *lookup_name;

  cleanup = demangle_for_lookup (name, state->language->la_language,
				 &lookup_name);
  if (state->language->la_language == language_ada)
    {
      /* In Ada, the symbol lookups are performed using the encoded
         name rather than the demangled name.  */
      lookup_name = ada_name_for_lookup (name);
      make_cleanup (xfree, (void *) lookup_name);
    }

  canon = cp_canonicalize_string_no_typedefs (lookup_name);
  if (canon != NULL)
    {
      lookup_name = canon;
      make_cleanup (xfree, canon);
    }

  /* It's important to not call expand_symtabs_matching unnecessarily
     as it can really slow things down (by unnecessarily expanding
     potentially 1000s of symtabs, which when debugging some apps can
     cost 100s of seconds).  Avoid this to some extent by *first* calling
     find_function_symbols, and only if that doesn't find anything
     *then* call find_method.  This handles two important cases:
     1) break (anonymous namespace)::foo
     2) break class::method where method is in class (and not a baseclass)  */

  find_function_symbols (state, file_symtabs, lookup_name,
			 symbols, minsyms);

  /* If we were unable to locate a symbol of the same name, try dividing
     the name into class and method names and searching the class and its
     baseclasses.  */
  if (VEC_empty (block_symbol_d, *symbols)
      && VEC_empty (bound_minimal_symbol_d, *minsyms))
    {
      char *klass, *method;
      const char *last, *p, *scope_op;
      VEC (block_symbol_d) *classes;

      /* See if we can find a scope operator and break this symbol
	 name into namespaces${SCOPE_OPERATOR}class_name and method_name.  */
      scope_op = "::";
      p = find_toplevel_string (lookup_name, scope_op);
      if (p == NULL)
	{
	  /* No C++ scope operator.  Try Java.  */
	  scope_op = ".";
	  p = find_toplevel_string (lookup_name, scope_op);
	}

      last = NULL;
      while (p != NULL)
	{
	  last = p;
	  p = find_toplevel_string (p + strlen (scope_op), scope_op);
	}

      /* If no scope operator was found, there is nothing more we can do;
	 we already attempted to lookup the entire name as a symbol
	 and failed.  */
      if (last == NULL)
	{
	  do_cleanups (cleanup);
	  return;
	}

      /* LOOKUP_NAME points to the class name.
	 LAST points to the method name.  */
      klass = XNEWVEC (char, last - lookup_name + 1);
      make_cleanup (xfree, klass);
      strncpy (klass, lookup_name, last - lookup_name);
      klass[last - lookup_name] = '\0';

      /* Skip past the scope operator.  */
      last += strlen (scope_op);
      method = XNEWVEC (char, strlen (last) + 1);
      make_cleanup (xfree, method);
      strcpy (method, last);

      /* Find a list of classes named KLASS.  */
      classes = lookup_prefix_sym (state, file_symtabs, klass);
      make_cleanup (VEC_cleanup (block_symbol_d), &classes);

      if (!VEC_empty (block_symbol_d, classes))
	{
	  /* Now locate a list of suitable methods named METHOD.  */
	  TRY
	    {
	      find_method (state, file_symtabs, klass, method, classes,
			   symbols, minsyms);
	    }

	  /* If successful, we're done.  If NOT_FOUND_ERROR
	     was not thrown, rethrow the exception that we did get.  */
	  CATCH (except, RETURN_MASK_ERROR)
	    {
	      if (except.error != NOT_FOUND_ERROR)
		throw_exception (except);
	    }
	  END_CATCH
	}
    }

  do_cleanups (cleanup);
}

/* Return all labels named NAME in FUNCTION_SYMBOLS.  Return the
   actual function symbol in which the label was found in LABEL_FUNC_RET.  */

static VEC (block_symbol_d) *
find_label_symbols (struct linespec_state *self,
		    VEC (block_symbol_d) *function_symbols,
		    VEC (block_symbol_d) **label_funcs_ret, const char *name)
{
  int ix;
  const struct block *block;

  VEC (block_symbol_d) *result = NULL;

  if (function_symbols == NULL)
    {
      struct block_symbol block_sym;
      struct block_symbol fn_block_sym;

      set_current_program_space (self->program_space);
      block = get_current_search_block ();

      for (;
	   block && !BLOCK_FUNCTION (block);
	   block = BLOCK_SUPERBLOCK (block))
	;
      if (!block)
	return NULL;
      fn_block_sym.symbol = BLOCK_FUNCTION (block);
      fn_block_sym.block = block;

      block_sym = lookup_symbol (name, block, LABEL_DOMAIN, 0);

      if (block_sym.symbol != NULL)
	{
	  VEC_safe_push (block_symbol_d, result, &block_sym);
	  VEC_safe_push (block_symbol_d, *label_funcs_ret, &fn_block_sym);
	}
    }
  else
    {
      struct block_symbol *elt;

      for (ix = 0;
	   VEC_iterate (block_symbol_d, function_symbols, ix, elt); ++ix)
	{
	  struct symbol *fn_sym = elt->symbol;
	  struct block_symbol block_sym;

	  set_current_program_space (SYMTAB_PSPACE (symbol_symtab (fn_sym)));
	  block = SYMBOL_BLOCK_VALUE (fn_sym);
	  block_sym = lookup_symbol (name, block, LABEL_DOMAIN, 0);

	  if (block_sym.symbol != NULL)
	    {
	      VEC_safe_push (block_symbol_d, result, &block_sym);
	      VEC_safe_push (block_symbol_d, *label_funcs_ret, elt);
	    }
	}
    }

  return result;
}



/* A helper for create_sals_line_offset that handles the 'list_mode' case.  */

static void
decode_digits_list_mode (struct linespec_state *self,
			 linespec_p ls,
			 struct symtabs_and_lines *values,
			 struct symtab_and_line val)
{
  int ix;
  struct symtab *elt;

  gdb_assert (self->list_mode);

  for (ix = 0; VEC_iterate (symtab_ptr, ls->file_symtabs, ix, elt);
       ++ix)
    {
      /* The logic above should ensure this.  */
      gdb_assert (elt != NULL);

      set_current_program_space (SYMTAB_PSPACE (elt));

      /* Simplistic search just for the list command.  */
      val.symtab = find_line_symtab (elt, val.line, NULL, NULL);
      if (val.symtab == NULL)
	val.symtab = elt;
      val.pspace = SYMTAB_PSPACE (elt);
      val.pc = 0;
      val.explicit_line = 1;

      add_sal_to_sals (self, values, &val, NULL, 0);
    }
}

/* A helper for create_sals_line_offset that iterates over the symtabs,
   adding lines to the VEC.  */

static void
decode_digits_ordinary (struct linespec_state *self,
			linespec_p ls,
			int line,
			struct symtabs_and_lines *sals,
			struct linetable_entry **best_entry)
{
  int ix;
  struct symtab *elt;

  for (ix = 0; VEC_iterate (symtab_ptr, ls->file_symtabs, ix, elt); ++ix)
    {
      int i;
      VEC (CORE_ADDR) *pcs;
      CORE_ADDR pc;

      /* The logic above should ensure this.  */
      gdb_assert (elt != NULL);

      set_current_program_space (SYMTAB_PSPACE (elt));

      pcs = find_pcs_for_symtab_line (elt, line, best_entry);
      for (i = 0; VEC_iterate (CORE_ADDR, pcs, i, pc); ++i)
	{
	  struct symtab_and_line sal;

	  init_sal (&sal);
	  sal.pspace = SYMTAB_PSPACE (elt);
	  sal.symtab = elt;
	  sal.line = line;
	  sal.pc = pc;
	  add_sal_to_sals_basic (sals, &sal);
	}

      VEC_free (CORE_ADDR, pcs);
    }
}



/* Return the line offset represented by VARIABLE.  */

static struct line_offset
linespec_parse_variable (struct linespec_state *self, const char *variable)
{
  int index = 0;
  const char *p;
  struct line_offset offset = {0, LINE_OFFSET_NONE};

  p = (variable[1] == '$') ? variable + 2 : variable + 1;
  if (*p == '$')
    ++p;
  while (*p >= '0' && *p <= '9')
    ++p;
  if (!*p)		/* Reached end of token without hitting non-digit.  */
    {
      /* We have a value history reference.  */
      struct value *val_history;

      sscanf ((variable[1] == '$') ? variable + 2 : variable + 1, "%d", &index);
      val_history
	= access_value_history ((variable[1] == '$') ? -index : index);
      if (TYPE_CODE (value_type (val_history)) != TYPE_CODE_INT)
	error (_("History values used in line "
		 "specs must have integer values."));
      offset.offset = value_as_long (val_history);
    }
  else
    {
      /* Not all digits -- may be user variable/function or a
	 convenience variable.  */
      LONGEST valx;
      struct internalvar *ivar;

      /* Try it as a convenience variable.  If it is not a convenience
	 variable, return and allow normal symbol lookup to occur.  */
      ivar = lookup_only_internalvar (variable + 1);
      if (ivar == NULL)
	/* No internal variable with that name.  Mark the offset
	   as unknown to allow the name to be looked up as a symbol.  */
	offset.sign = LINE_OFFSET_UNKNOWN;
      else
	{
	  /* We found a valid variable name.  If it is not an integer,
	     throw an error.  */
	  if (!get_internalvar_integer (ivar, &valx))
	    error (_("Convenience variables used in line "
		     "specs must have integer values."));
	  else
	    offset.offset = valx;
	}
    }

  return offset;
}


/* A callback used to possibly add a symbol to the results.  */

static int
collect_symbols (struct block_symbol sym, void *data)
{
  struct collect_info *info = (struct collect_info *) data;

  /* In list mode, add all matching symbols, regardless of class.
     This allows the user to type "list a_global_variable".  */
  if (SYMBOL_CLASS (sym.symbol) == LOC_BLOCK || info->state->list_mode)
    VEC_safe_push (block_symbol_d, info->result.symbols, &sym);
  return 1; /* Continue iterating.  */
}

/* We've found a minimal symbol MSYMBOL in OBJFILE to associate with our
   linespec; return the SAL in RESULT.  This function should return SALs
   matching those from find_function_start_sal, otherwise false
   multiple-locations breakpoints could be placed.  */

static void
minsym_found (struct linespec_state *self, struct objfile *objfile,
	      struct minimal_symbol *msymbol,
	      struct symtabs_and_lines *result)
{
  struct gdbarch *gdbarch = get_objfile_arch (objfile);
  CORE_ADDR pc;
  struct symtab_and_line sal;

  sal = find_pc_sect_line (MSYMBOL_VALUE_ADDRESS (objfile, msymbol),
			   (struct obj_section *) 0, 0);
  sal.section = MSYMBOL_OBJ_SECTION (objfile, msymbol);

  /* The minimal symbol might point to a function descriptor;
     resolve it to the actual code address instead.  */
  pc = gdbarch_convert_from_func_ptr_addr (gdbarch, sal.pc, &current_target);
  if (pc != sal.pc)
    sal = find_pc_sect_line (pc, NULL, 0);

  if (self->funfirstline)
    {
      if (sal.symtab != NULL
	  && (COMPUNIT_LOCATIONS_VALID (SYMTAB_COMPUNIT (sal.symtab))
	      || SYMTAB_LANGUAGE (sal.symtab) == language_asm))
	{
	  /* If gdbarch_convert_from_func_ptr_addr does not apply then
	     sal.SECTION, sal.LINE&co. will stay correct from above.
	     If gdbarch_convert_from_func_ptr_addr applies then
	     sal.SECTION is cleared from above and sal.LINE&co. will
	     stay correct from the last find_pc_sect_line above.  */
	  sal.pc = MSYMBOL_VALUE_ADDRESS (objfile, msymbol);
	  sal.pc = gdbarch_convert_from_func_ptr_addr (gdbarch, sal.pc,
						       &current_target);
	  if (gdbarch_skip_entrypoint_p (gdbarch))
	    sal.pc = gdbarch_skip_entrypoint (gdbarch, sal.pc);
	}
      else
	skip_prologue_sal (&sal);
    }

  if (maybe_add_address (self->addr_set, objfile->pspace, sal.pc))
    add_sal_to_sals (self, result, &sal, MSYMBOL_NATURAL_NAME (msymbol), 0);
}

/* A helper struct to pass some data through
   iterate_over_minimal_symbols.  */

struct collect_minsyms
{
  /* The objfile we're examining.  */
  struct objfile *objfile;

  /* Only search the given symtab, or NULL to search for all symbols.  */
  struct symtab *symtab;

  /* The funfirstline setting from the initial call.  */
  int funfirstline;

  /* The list_mode setting from the initial call.  */
  int list_mode;

  /* The resulting symbols.  */
  VEC (bound_minimal_symbol_d) *msyms;
};

/* A helper function to classify a minimal_symbol_type according to
   priority.  */

static int
classify_mtype (enum minimal_symbol_type t)
{
  switch (t)
    {
    case mst_file_text:
    case mst_file_data:
    case mst_file_bss:
      /* Intermediate priority.  */
      return 1;

    case mst_solib_trampoline:
      /* Lowest priority.  */
      return 2;

    default:
      /* Highest priority.  */
      return 0;
    }
}

/* Callback for qsort that sorts symbols by priority.  */

static int
compare_msyms (const void *a, const void *b)
{
  const bound_minimal_symbol_d *moa = (const bound_minimal_symbol_d *) a;
  const bound_minimal_symbol_d *mob = (const bound_minimal_symbol_d *) b;
  enum minimal_symbol_type ta = MSYMBOL_TYPE (moa->minsym);
  enum minimal_symbol_type tb = MSYMBOL_TYPE (mob->minsym);

  return classify_mtype (ta) - classify_mtype (tb);
}

/* Callback for iterate_over_minimal_symbols that adds the symbol to
   the result.  */

static void
add_minsym (struct minimal_symbol *minsym, void *d)
{
  struct collect_minsyms *info = (struct collect_minsyms *) d;
  bound_minimal_symbol_d mo;

  mo.minsym = minsym;
  mo.objfile = info->objfile;

  if (info->symtab != NULL)
    {
      CORE_ADDR pc;
      struct symtab_and_line sal;
      struct gdbarch *gdbarch = get_objfile_arch (info->objfile);

      sal = find_pc_sect_line (MSYMBOL_VALUE_ADDRESS (info->objfile, minsym),
			       NULL, 0);
      sal.section = MSYMBOL_OBJ_SECTION (info->objfile, minsym);
      pc
	= gdbarch_convert_from_func_ptr_addr (gdbarch, sal.pc, &current_target);
      if (pc != sal.pc)
	sal = find_pc_sect_line (pc, NULL, 0);

      if (info->symtab != sal.symtab)
	return;
    }

  /* Exclude data symbols when looking for breakpoint locations.   */
  if (!info->list_mode)
    switch (minsym->type)
      {
	case mst_slot_got_plt:
	case mst_data:
	case mst_bss:
	case mst_abs:
	case mst_file_data:
	case mst_file_bss:
	  {
	    /* Make sure this minsym is not a function descriptor
	       before we decide to discard it.  */
	    struct gdbarch *gdbarch = get_objfile_arch (info->objfile);
	    CORE_ADDR addr = gdbarch_convert_from_func_ptr_addr
			       (gdbarch, BMSYMBOL_VALUE_ADDRESS (mo),
				&current_target);

	    if (addr == BMSYMBOL_VALUE_ADDRESS (mo))
	      return;
	  }
      }

  VEC_safe_push (bound_minimal_symbol_d, info->msyms, &mo);
}

/* Search for minimal symbols called NAME.  If SEARCH_PSPACE
   is not NULL, the search is restricted to just that program
   space.

   If SYMTAB is NULL, search all objfiles, otherwise
   restrict results to the given SYMTAB.  */

static void
search_minsyms_for_name (struct collect_info *info, const char *name,
			 struct program_space *search_pspace,
			 struct symtab *symtab)
{
  struct collect_minsyms local;
  struct cleanup *cleanup;

  memset (&local, 0, sizeof (local));
  local.funfirstline = info->state->funfirstline;
  local.list_mode = info->state->list_mode;
  local.symtab = symtab;

  cleanup = make_cleanup (VEC_cleanup (bound_minimal_symbol_d), &local.msyms);

  if (symtab == NULL)
    {
      struct program_space *pspace;

      ALL_PSPACES (pspace)
      {
	struct objfile *objfile;

	if (search_pspace != NULL && search_pspace != pspace)
	  continue;
	if (pspace->executing_startup)
	  continue;

	set_current_program_space (pspace);

	ALL_OBJFILES (objfile)
	{
	  local.objfile = objfile;
	  iterate_over_minimal_symbols (objfile, name, add_minsym, &local);
	}
      }
    }
  else
    {
      if (search_pspace == NULL || SYMTAB_PSPACE (symtab) == search_pspace)
	{
	  set_current_program_space (SYMTAB_PSPACE (symtab));
	  local.objfile = SYMTAB_OBJFILE(symtab);
	  iterate_over_minimal_symbols (local.objfile, name, add_minsym,
					&local);
	}
    }

    if (!VEC_empty (bound_minimal_symbol_d, local.msyms))
      {
	int classification;
	int ix;
	bound_minimal_symbol_d *item;

	qsort (VEC_address (bound_minimal_symbol_d, local.msyms),
	       VEC_length (bound_minimal_symbol_d, local.msyms),
	       sizeof (bound_minimal_symbol_d),
	       compare_msyms);

	/* Now the minsyms are in classification order.  So, we walk
	   over them and process just the minsyms with the same
	   classification as the very first minsym in the list.  */
	item = VEC_index (bound_minimal_symbol_d, local.msyms, 0);
	classification = classify_mtype (MSYMBOL_TYPE (item->minsym));

	for (ix = 0;
	     VEC_iterate (bound_minimal_symbol_d, local.msyms, ix, item);
	     ++ix)
	  {
	    if (classify_mtype (MSYMBOL_TYPE (item->minsym)) != classification)
	      break;

	    VEC_safe_push (bound_minimal_symbol_d,
			   info->result.minimal_symbols, item);
	  }
      }

    do_cleanups (cleanup);
}

/* A helper function to add all symbols matching NAME to INFO.  If
   PSPACE is not NULL, the search is restricted to just that program
   space.  */

static void
add_matching_symbols_to_info (const char *name,
			      domain_enum domain,
			      struct collect_info *info,
			      struct program_space *pspace)
{
  int ix;
  struct symtab *elt;

  for (ix = 0; VEC_iterate (symtab_ptr, info->file_symtabs, ix, elt); ++ix)
    {
      if (elt == NULL)
	{
	  iterate_over_all_matching_symtabs (info->state, name, domain,
					     collect_symbols, info,
					     pspace, 1);
	  search_minsyms_for_name (info, name, pspace, NULL);
	}
      else if (pspace == NULL || pspace == SYMTAB_PSPACE (elt))
	{
	  int prev_len = VEC_length (block_symbol_d, info->result.symbols);

	  /* Program spaces that are executing startup should have
	     been filtered out earlier.  */
	  gdb_assert (!SYMTAB_PSPACE (elt)->executing_startup);
	  set_current_program_space (SYMTAB_PSPACE (elt));
	  iterate_over_file_blocks (elt, name, domain,
				    collect_symbols, info);

	  /* If no new symbols were found in this iteration and this symtab
	     is in assembler, we might actually be looking for a label for
	     which we don't have debug info.  Check for a minimal symbol in
	     this case.  */
	  if (prev_len == VEC_length (block_symbol_d, info->result.symbols)
	      && elt->language == language_asm)
	    search_minsyms_for_name (info, name, pspace, elt);
	}
    }
}



/* Now come some functions that are called from multiple places within
   decode_line_1.  */

static int
symbol_to_sal (struct symtab_and_line *result,
	       int funfirstline, struct symbol *sym)
{
  if (SYMBOL_CLASS (sym) == LOC_BLOCK)
    {
      *result = find_function_start_sal (sym, funfirstline);
      return 1;
    }
  else
    {
      if (SYMBOL_CLASS (sym) == LOC_LABEL && SYMBOL_VALUE_ADDRESS (sym) != 0)
	{
	  init_sal (result);
	  result->symtab = symbol_symtab (sym);
	  result->line = SYMBOL_LINE (sym);
	  result->pc = SYMBOL_VALUE_ADDRESS (sym);
	  result->pspace = SYMTAB_PSPACE (result->symtab);
	  result->explicit_pc = 1;
	  return 1;
	}
      else if (funfirstline)
	{
	  /* Nothing.  */
	}
      else if (SYMBOL_LINE (sym) != 0)
	{
	  /* We know its line number.  */
	  init_sal (result);
	  result->symtab = symbol_symtab (sym);
	  result->line = SYMBOL_LINE (sym);
	  result->pspace = SYMTAB_PSPACE (result->symtab);
	  return 1;
	}
    }

  return 0;
}

/* See the comment in linespec.h.  */

void
init_linespec_result (struct linespec_result *lr)
{
  memset (lr, 0, sizeof (*lr));
}

/* See the comment in linespec.h.  */

void
destroy_linespec_result (struct linespec_result *ls)
{
  int i;
  struct linespec_sals *lsal;

  delete_event_location (ls->location);
  for (i = 0; VEC_iterate (linespec_sals, ls->sals, i, lsal); ++i)
    {
      xfree (lsal->canonical);
      xfree (lsal->sals.sals);
    }
  VEC_free (linespec_sals, ls->sals);
}

/* Cleanup function for a linespec_result.  */

static void
cleanup_linespec_result (void *a)
{
  destroy_linespec_result ((struct linespec_result *) a);
}

/* See the comment in linespec.h.  */

struct cleanup *
make_cleanup_destroy_linespec_result (struct linespec_result *ls)
{
  return make_cleanup (cleanup_linespec_result, ls);
}

/* Return the quote characters permitted by the linespec parser.  */

const char *
get_gdb_linespec_parser_quote_characters (void)
{
  return linespec_quote_characters;
}<|MERGE_RESOLUTION|>--- conflicted
+++ resolved
@@ -3421,16 +3421,13 @@
   /* Try NAME as an Objective-C selector.  */
   find_imps (name, &symbol_names);
   if (!VEC_empty (const_char_ptr, symbol_names))
-<<<<<<< HEAD
-    add_all_symbol_names_from_pspace (&info, VAR_DOMAIN, NULL, symbol_names);
-  else
-    add_matching_symbols_to_info (name, VAR_DOMAIN, &info, NULL);
-=======
-    add_all_symbol_names_from_pspace (&info, state->search_pspace,
+    add_all_symbol_names_from_pspace (&info, VAR_DOMAIN, state->search_pspace,
 				      symbol_names);
   else
-    add_matching_symbols_to_info (name, &info, state->search_pspace);
->>>>>>> ab503087
+    {
+      add_matching_symbols_to_info (name, VAR_DOMAIN, &info,
+				    state->search_pspace);
+    }
 
   do_cleanups (cleanup);
 
