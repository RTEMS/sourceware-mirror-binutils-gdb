# Copyright (C) 1989-2019 Free Software Foundation, Inc.

# This file is part of GDB.

# This program is free software; you can redistribute it and/or modify
# it under the terms of the GNU General Public License as published by
# the Free Software Foundation; either version 3 of the License, or
# (at your option) any later version.
#
# This program is distributed in the hope that it will be useful,
# but WITHOUT ANY WARRANTY; without even the implied warranty of
# MERCHANTABILITY or FITNESS FOR A PARTICULAR PURPOSE.  See the
# GNU General Public License for more details.
#
# You should have received a copy of the GNU General Public License
# along with this program.  If not, see <http://www.gnu.org/licenses/>.

# Please keep lists in this file sorted alphabetically, with one item per line.
# Here are the general guidelines for ordering files and directories:
#
#   - Files come before directories.
#   - The extensions are not taken into account when comparing filenames, except
#     if the filenames are otherwise equal.
#   - A filename that is a prefix of another one comes before.
#   - Underscores and dashes are treated equally, and come before alphanumeric
#     characters.
#
# For example:
#
# SOME_FILES = \
# 	foo.c \
# 	foo.h \
# 	foo-bar.c \
# 	foobar.c \
# 	foo/bar.c

prefix = @prefix@
exec_prefix = @exec_prefix@

host_alias = @host_alias@
target_alias = @target_alias@
program_transform_name = @program_transform_name@
bindir = @bindir@
libdir = @libdir@
tooldir = $(libdir)/$(target_alias)

datadir = @datadir@
localedir = @localedir@
mandir = @mandir@
man1dir = $(mandir)/man1
man2dir = $(mandir)/man2
man3dir = $(mandir)/man3
man4dir = $(mandir)/man4
man5dir = $(mandir)/man5
man6dir = $(mandir)/man6
man7dir = $(mandir)/man7
man8dir = $(mandir)/man8
man9dir = $(mandir)/man9
infodir = @infodir@
datarootdir = @datarootdir@
docdir = @docdir@
htmldir = @htmldir@
pdfdir = @pdfdir@
includedir = @includedir@

install_sh = @install_sh@

# This can be referenced by `LIBINTL' as computed by
# ZW_GNU_GETTEXT_SISTER_DIR.
top_builddir = .

SHELL = @SHELL@
EXEEXT = @EXEEXT@

AWK = @AWK@
LN_S = @LN_S@

INSTALL = @INSTALL@
INSTALL_PROGRAM = @INSTALL_PROGRAM@
INSTALL_SCRIPT = @INSTALL_SCRIPT@
INSTALL_STRIP_PROGRAM = @INSTALL_STRIP_PROGRAM@
INSTALL_DATA = @INSTALL_DATA@

DESTDIR =

AR = @AR@
AR_FLAGS = qv
RANLIB = @RANLIB@
DLLTOOL = @DLLTOOL@
WINDRES = @WINDRES@
MIG = @MIG@
STRIP = @STRIP@

XGETTEXT = @XGETTEXT@
GMSGFMT = @GMSGFMT@
MSGMERGE = msgmerge

PACKAGE = @PACKAGE@
CATALOGS = @CATALOGS@

CC = @CC@
CXX = @CXX@
CXX_DIALECT = @CXX_DIALECT@

# Dependency tracking information.
DEPMODE = @CCDEPMODE@
DEPDIR = @DEPDIR@
depcomp = $(SHELL) $(srcdir)/../depcomp

# Directory containing source files.
srcdir = @srcdir@
VPATH = @srcdir@
top_srcdir = @top_srcdir@

include $(srcdir)/silent-rules.mk

# Note that these are overridden by GNU make-specific code below if
# GNU make is used.  The overrides implement dependency tracking.
COMPILE.pre = $(CXX) -x c++ $(CXX_DIALECT)
COMPILE.post = -c -o $@
COMPILE = $(ECHO_CXX) $(COMPILE.pre) $(INTERNAL_CFLAGS) $(COMPILE.post)
POSTCOMPILE = @true

YACC = @YACC@

# This is used to rebuild ada-lex.c from ada-lex.l.  If the program is
# not defined, but ada-lex.c is present, compilation will continue,
# possibly with a warning.
FLEX = flex

YLWRAP = $(srcdir)/../ylwrap

# where to find makeinfo, preferably one designed for texinfo-2
MAKEINFO = @MAKEINFO@
MAKEINFOFLAGS = @MAKEINFOFLAGS@
MAKEINFO_EXTRA_FLAGS = @MAKEINFO_EXTRA_FLAGS@
MAKEINFO_CMD = $(MAKEINFO) $(MAKEINFOFLAGS) $(MAKEINFO_EXTRA_FLAGS)

MAKEHTML = $(MAKEINFO_CMD) --html
MAKEHTMLFLAGS =

# Set this up with gcc if you have gnu ld and the loader will print out
# line numbers for undefined references.
#CC_LD = g++ -static
CC_LD = $(CXX) $(CXX_DIALECT)

# Where is our "include" directory?  Typically $(srcdir)/../include.
# This is essentially the header file directory for the library
# routines in libiberty.
INCLUDE_DIR = $(srcdir)/../include
INCLUDE_CFLAGS = -I$(INCLUDE_DIR)

# Where is the "-liberty" library?  Typically in ../libiberty.
LIBIBERTY = ../libiberty/libiberty.a

# Where is the CTF library?  Typically in ../libctf.
LIBCTF = ../libctf/.libs/libctf.a

# Where is the BFD library?  Typically in ../bfd.
BFD_DIR = ../bfd
BFD = $(BFD_DIR)/libbfd.a
BFD_SRC = $(srcdir)/$(BFD_DIR)
BFD_CFLAGS = -I$(BFD_DIR) -I$(BFD_SRC)

# This is where we get zlib from.  zlibdir is -L../zlib and zlibinc is
# -I../zlib, unless we were configured with --with-system-zlib, in which
# case both are empty.
ZLIB = @zlibdir@ -lz
ZLIBINC = @zlibinc@

# Where is the decnumber library?  Typically in ../libdecnumber.
LIBDECNUMBER_DIR = ../libdecnumber
LIBDECNUMBER = $(LIBDECNUMBER_DIR)/libdecnumber.a
LIBDECNUMBER_SRC = $(srcdir)/$(LIBDECNUMBER_DIR)
LIBDECNUMBER_CFLAGS = -I$(LIBDECNUMBER_DIR) -I$(LIBDECNUMBER_SRC)

# Where is the READLINE library?  Typically in ../readline/readline.
READLINE_DIR = ../readline/readline
READLINE_SRC = $(srcdir)/$(READLINE_DIR)
READLINE = @READLINE@
READLINE_DEPS = @READLINE_DEPS@
READLINE_CFLAGS = @READLINE_CFLAGS@

# Where is expat?  This will be empty if expat was not available.
LIBEXPAT = @LIBEXPAT@

# Where is lzma?  This will be empty if lzma was not available.
LIBLZMA = @LIBLZMA@

# Where is libbabeltrace? This will be empty if libbabeltrace was not
# available.
LIBBABELTRACE = @LIBBABELTRACE@

# Where is libxxhash? This will be empty if libxxhash was not
# available.
LIBXXHASH = @LIBXXHASH@

# Where is libipt?  This will be empty if libipt was not available.
LIBIPT = @LIBIPT@

# Where is libmpfr?  This will be empty if libmpfr was not available.
LIBMPFR = @LIBMPFR@

# GNU source highlight library.
SRCHIGH_LIBS = @SRCHIGH_LIBS@
SRCHIGH_CFLAGS = @SRCHIGH_CFLAGS@

WARN_CFLAGS = @WARN_CFLAGS@
WERROR_CFLAGS = @WERROR_CFLAGS@
GDB_WARN_CFLAGS = $(WARN_CFLAGS)
GDB_WERROR_CFLAGS = $(WERROR_CFLAGS)

RDYNAMIC = @RDYNAMIC@

# Where is the INTL library?  Typically in ../intl.
INTL = @LIBINTL@
INTL_DEPS = @LIBINTL_DEP@
INTL_CFLAGS = @INCINTL@

# Where is the debuginfod library, if any?
LIBDEBUGINFOD = @LIBDEBUGINFOD@

# Where is the ICONV library?  This will be empty if in libc or not available.
LIBICONV = @LIBICONV@

# Did the user give us a --with-gdb-datadir option?
GDB_DATADIR = @GDB_DATADIR@

# Code signing.
CODESIGN = codesign
CODESIGN_CERT = @CODESIGN_CERT@

# Flags to pass to gdb when invoked with "make run".
GDBFLAGS =

# Helper code from gnulib.
GNULIB_BUILDDIR = ../gnulib
LIBGNU = $(GNULIB_BUILDDIR)/import/libgnu.a
INCGNU = -I$(srcdir)/../gnulib/import -I$(GNULIB_BUILDDIR)/import

#
# CLI sub directory definitons
#
SUBDIR_CLI_SRCS = \
	cli/cli-cmds.c \
	cli/cli-decode.c \
	cli/cli-dump.c \
	cli/cli-interp.c \
	cli/cli-logging.c \
	cli/cli-option.c \
	cli/cli-script.c \
	cli/cli-setshow.c \
	cli/cli-style.c \
	cli/cli-utils.c

SUBDIR_CLI_OBS = $(patsubst %.c,%.o,$(SUBDIR_CLI_SRCS))

#
# MI sub directory definitons
#
SUBDIR_MI_SRCS = \
	mi/mi-cmd-break.c \
	mi/mi-cmd-catch.c \
	mi/mi-cmd-disas.c \
	mi/mi-cmd-env.c \
	mi/mi-cmd-file.c \
	mi/mi-cmd-info.c \
	mi/mi-cmd-stack.c \
	mi/mi-cmd-target.c \
	mi/mi-cmd-var.c \
	mi/mi-cmds.c \
	mi/mi-console.c \
	mi/mi-getopt.c \
	mi/mi-interp.c \
	mi/mi-main.c \
	mi/mi-out.c \
	mi/mi-parse.c \
	mi/mi-symbol-cmds.c

SUBDIR_MI_OBS = $(patsubst %.c,%.o,$(SUBDIR_MI_SRCS))

SUBDIR_MI_DEPS =
SUBDIR_MI_LDFLAGS =
SUBDIR_MI_CFLAGS =

#
# TUI sub directory definitions
#
SUBDIR_TUI_SRCS = \
	tui/tui.c \
	tui/tui-command.c \
	tui/tui-data.c \
	tui/tui-disasm.c \
	tui/tui-file.c \
	tui/tui-hooks.c \
	tui/tui-interp.c \
	tui/tui-io.c \
	tui/tui-layout.c \
	tui/tui-out.c \
	tui/tui-regs.c \
	tui/tui-source.c \
	tui/tui-stack.c \
	tui/tui-win.c \
	tui/tui-wingeneral.c \
	tui/tui-winsource.c

SUBDIR_TUI_OBS = $(patsubst %.c,%.o,$(SUBDIR_TUI_SRCS))

SUBDIR_TUI_DEPS =
SUBDIR_TUI_LDFLAGS =
SUBDIR_TUI_CFLAGS = -DTUI=1

#
# GCC Compile support sub-directory definitions
#
SUBDIR_GCC_COMPILE_SRCS = \
	compile/compile.c \
	compile/compile-c-support.c \
	compile/compile-c-symbols.c \
	compile/compile-c-types.c \
	compile/compile-cplus-symbols.c \
	compile/compile-cplus-types.c \
	compile/compile-loc2c.c \
	compile/compile-object-load.c \
	compile/compile-object-run.c

SUBDIR_GCC_COMPILE_OBS = $(patsubst %.c,%.o,$(filter %.c,$(SUBDIR_GCC_COMPILE_SRCS)))

#
# Guile sub directory definitons for guile support.
#
SUBDIR_GUILE_SRCS = \
	guile/guile.c \
	guile/scm-arch.c \
	guile/scm-auto-load.c \
	guile/scm-block.c \
	guile/scm-breakpoint.c \
	guile/scm-cmd.c \
	guile/scm-disasm.c \
	guile/scm-exception.c \
	guile/scm-frame.c \
	guile/scm-gsmob.c \
	guile/scm-iterator.c \
	guile/scm-lazy-string.c \
	guile/scm-math.c \
	guile/scm-objfile.c \
	guile/scm-param.c \
	guile/scm-ports.c \
	guile/scm-pretty-print.c \
	guile/scm-progspace.c \
	guile/scm-safe-call.c \
	guile/scm-string.c \
	guile/scm-symbol.c \
	guile/scm-symtab.c \
	guile/scm-type.c \
	guile/scm-utils.c \
	guile/scm-value.c

SUBDIR_GUILE_OBS = $(patsubst %.c,%.o,$(SUBDIR_GUILE_SRCS))

SUBDIR_GUILE_DEPS =
SUBDIR_GUILE_LDFLAGS =
SUBDIR_GUILE_CFLAGS =

#
# python sub directory definitons
#
SUBDIR_PYTHON_SRCS = \
	python/py-arch.c \
	python/py-auto-load.c \
	python/py-block.c \
	python/py-bpevent.c \
	python/py-breakpoint.c \
	python/py-cmd.c \
	python/py-continueevent.c \
	python/py-event.c \
	python/py-evtregistry.c \
	python/py-evts.c \
	python/py-exitedevent.c \
	python/py-finishbreakpoint.c \
	python/py-frame.c \
	python/py-framefilter.c \
	python/py-function.c \
	python/py-gdb-readline.c \
	python/py-inferior.c \
	python/py-infevents.c \
	python/py-infthread.c \
	python/py-instruction.c \
	python/py-lazy-string.c \
	python/py-linetable.c \
	python/py-newobjfileevent.c \
	python/py-objfile.c \
	python/py-param.c \
	python/py-prettyprint.c \
	python/py-progspace.c \
	python/py-record.c \
	python/py-record-btrace.c \
	python/py-record-full.c \
	python/py-signalevent.c \
	python/py-stopevent.c \
	python/py-symbol.c \
	python/py-symtab.c \
	python/py-threadevent.c \
	python/py-type.c \
	python/py-unwind.c \
	python/py-utils.c \
	python/py-value.c \
	python/py-varobj.c \
	python/py-xmethods.c \
	python/python.c

SUBDIR_PYTHON_OBS = $(patsubst %.c,%.o,$(SUBDIR_PYTHON_SRCS))

SUBDIR_PYTHON_DEPS =
SUBDIR_PYTHON_LDFLAGS =
SUBDIR_PYTHON_CFLAGS =

SUBDIR_UNITTESTS_SRCS = \
	unittests/array-view-selftests.c \
	unittests/child-path-selftests.c \
	unittests/cli-utils-selftests.c \
	unittests/common-utils-selftests.c \
	unittests/copy_bitwise-selftests.c \
	unittests/environ-selftests.c \
	unittests/format_pieces-selftests.c \
	unittests/function-view-selftests.c \
	unittests/help-doc-selftests.c \
	unittests/lookup_name_info-selftests.c \
	unittests/memory-map-selftests.c \
	unittests/memrange-selftests.c \
	unittests/offset-type-selftests.c \
	unittests/observable-selftests.c \
	unittests/optional-selftests.c \
	unittests/parse-connection-spec-selftests.c \
	unittests/ptid-selftests.c \
	unittests/mkdir-recursive-selftests.c \
	unittests/rsp-low-selftests.c \
	unittests/scoped_fd-selftests.c \
	unittests/scoped_mmap-selftests.c \
	unittests/scoped_restore-selftests.c \
	unittests/string_view-selftests.c \
	unittests/style-selftests.c \
	unittests/tracepoint-selftests.c \
	unittests/unpack-selftests.c \
	unittests/utils-selftests.c \
	unittests/xml-utils-selftests.c

SUBDIR_UNITTESTS_OBS = $(patsubst %.c,%.o,$(SUBDIR_UNITTESTS_SRCS))

SUBDIR_TARGET_SRCS = target/waitstatus.c
SUBDIR_TARGET_OBS = $(patsubst %.c,%.o,$(SUBDIR_TARGET_SRCS))


# Opcodes currently live in one of two places.  Either they are in the
# opcode library, typically ../opcodes, or they are in a header file
# in INCLUDE_DIR.
# Where is the "-lopcodes" library, with (some of) the opcode tables and
# disassemblers?
OPCODES_DIR = ../opcodes
OPCODES_SRC = $(srcdir)/$(OPCODES_DIR)
OPCODES = $(OPCODES_DIR)/libopcodes.a
# Where are the other opcode tables which only have header file
# versions?
OP_INCLUDE = $(INCLUDE_DIR)/opcode
# See TOP_CFLAGS as well.
OPCODES_CFLAGS = -I$(OP_INCLUDE)

# Allow includes like "opcodes/mumble.h".
TOP_CFLAGS = -I$(top_srcdir)/..

# The simulator is usually nonexistent; targets that include one
# should set this to list all the .o or .a files to be linked in.
SIM = @SIM@

WIN32LIBS = @WIN32LIBS@

# Tcl et al cflags and libraries
TCL = @TCL_LIBRARY@
TCL_CFLAGS = @TCL_INCLUDE@
GDBTKLIBS = @GDBTKLIBS@
# Extra flags that the GDBTK files need:
GDBTK_CFLAGS = @GDBTK_CFLAGS@

TK = @TK_LIBRARY@
TK_CFLAGS = @TK_INCLUDE@

X11_CFLAGS = @TK_XINCLUDES@
X11_LDFLAGS =
X11_LIBS =

WIN32LDAPP = @WIN32LDAPP@

LIBGUI = @LIBGUI@
GUI_CFLAGS_X = @GUI_CFLAGS_X@
IDE_CFLAGS = $(GUI_CFLAGS_X) $(IDE_CFLAGS_X)

ALL_TCL_CFLAGS = $(TCL_CFLAGS) $(TK_CFLAGS)

# The version of gdbtk we're building. This should be kept
# in sync with GDBTK_VERSION and friends in gdbtk.h.
GDBTK_VERSION = 1.0
GDBTK_LIBRARY = $(datadir)/insight$(GDBTK_VERSION)

# Gdbtk requires an absolute path to the source directory or
# the testsuite won't run properly.
GDBTK_SRC_DIR = @GDBTK_SRC_DIR@

SUBDIR_GDBTK_OBS = \
	gdbtk.o \
	gdbtk-bp.o \
	gdbtk-cmds.o \
	gdbtk-hooks.o \
	gdbtk-interp.o \
	gdbtk-register.o \
	gdbtk-stack.o \
	gdbtk-varobj.o \
	gdbtk-wrapper.o

SUBDIR_GDBTK_SRCS = \
	gdbtk/generic/gdbtk.c \
	gdbtk/generic/gdbtk-bp.c \
	gdbtk/generic/gdbtk-cmds.c \
	gdbtk/generic/gdbtk-hooks.c \
	gdbtk/generic/gdbtk-interp.c \
	gdbtk/generic/gdbtk-main.c \
	gdbtk/generic/gdbtk-register.c \
	gdbtk/generic/gdbtk-stack.c \
	gdbtk/generic/gdbtk-varobj.c \
	gdbtk/generic/gdbtk-wrapper.c

SUBDIR_GDBTK_DEPS = $(LIBGUI) $(TCL_DEPS) $(TK_DEPS)
SUBDIR_GDBTK_LDFLAGS =
SUBDIR_GDBTK_CFLAGS = -DGDBTK

CONFIG_OBS = @CONFIG_OBS@
CONFIG_SRCS = @CONFIG_SRCS@
CONFIG_DEPS = @CONFIG_DEPS@
CONFIG_LDFLAGS = @CONFIG_LDFLAGS@
ENABLE_CFLAGS = @ENABLE_CFLAGS@
CONFIG_ALL = @CONFIG_ALL@
CONFIG_CLEAN = @CONFIG_CLEAN@
CONFIG_INSTALL = @CONFIG_INSTALL@
CONFIG_UNINSTALL = @CONFIG_UNINSTALL@
HAVE_NATIVE_GCORE_TARGET = @HAVE_NATIVE_GCORE_TARGET@

CONFIG_SRC_SUBDIR = arch cli mi gdbsupport compile tui unittests guile python \
	target nat
CONFIG_DEP_SUBDIR = $(addsuffix /$(DEPDIR),$(CONFIG_SRC_SUBDIR))

# -I. for config files.
# -I$(srcdir) for gdb internal headers.
# -I$(srcdir)/config for more generic config files.

# It is also possible that you will need to add -I/usr/include/sys if
# your system doesn't have fcntl.h in /usr/include (which is where it
# should be according to Posix).
DEFS = @DEFS@
GDB_CFLAGS = -I. -I$(srcdir) -I$(srcdir)/config \
	-DLOCALEDIR="\"$(localedir)\"" $(DEFS)

# MH_CFLAGS, if defined, has host-dependent CFLAGS from the config directory.
GLOBAL_CFLAGS = $(MH_CFLAGS)

PROFILE_CFLAGS = @PROFILE_CFLAGS@

# These are specifically reserved for setting from the command line
# when running make.  I.E.: "make CFLAGS=-Wmissing-prototypes".
CFLAGS = @CFLAGS@
CXXFLAGS = @CXXFLAGS@
CPPFLAGS = @CPPFLAGS@

# Set by configure, for e.g. expat.  Python installations are such that
# C headers are included using their basename (for example, we #include
# <Python.h> rather than, say, <python/Python.h>).  Since the file names
# are sometimes a little generic, we think that the risk of collision
# with other header files is high.  If that happens, we try to mitigate
# a bit the consequences by putting the Python includes last in the list.
INTERNAL_CPPFLAGS = $(CPPFLAGS) @GUILE_CPPFLAGS@ @PYTHON_CPPFLAGS@

# INTERNAL_CFLAGS is the aggregate of all other *CFLAGS macros.
INTERNAL_CFLAGS_BASE = \
	$(CXXFLAGS) $(GLOBAL_CFLAGS) $(PROFILE_CFLAGS) \
	$(GDB_CFLAGS) $(OPCODES_CFLAGS) $(READLINE_CFLAGS) $(ZLIBINC) \
	$(BFD_CFLAGS) $(INCLUDE_CFLAGS) $(LIBDECNUMBER_CFLAGS) \
	$(INTL_CFLAGS) $(INCGNU) $(ENABLE_CFLAGS) $(INTERNAL_CPPFLAGS) \
	$(SRCHIGH_CFLAGS) $(TOP_CFLAGS)
INTERNAL_WARN_CFLAGS = $(INTERNAL_CFLAGS_BASE) $(GDB_WARN_CFLAGS)
INTERNAL_CFLAGS = $(INTERNAL_WARN_CFLAGS) $(GDB_WERROR_CFLAGS)

# LDFLAGS is specifically reserved for setting from the command line
# when running make.
LDFLAGS = @LDFLAGS@

# Profiling options need to go here to work.
# I think it's perfectly reasonable for a user to set -pg in CFLAGS
# and have it work; that's why CFLAGS is here.
# PROFILE_CFLAGS is _not_ included, however, because we use monstartup.
INTERNAL_LDFLAGS = \
	$(CXXFLAGS) $(GLOBAL_CFLAGS) $(MH_LDFLAGS) \
	$(LDFLAGS) $(CONFIG_LDFLAGS)

# Libraries and corresponding dependencies for compiling gdb.
# XM_CLIBS, defined in *config files, have host-dependent libs.
# LIBIBERTY appears twice on purpose.
CLIBS = $(SIM) $(READLINE) $(OPCODES) $(BFD) $(LIBCTF) $(ZLIB) \
        $(INTL) $(LIBIBERTY) $(LIBDECNUMBER) \
	$(XM_CLIBS) $(GDBTKLIBS) \
	@LIBS@ @GUILE_LIBS@ @PYTHON_LIBS@ \
	$(LIBEXPAT) $(LIBLZMA) $(LIBBABELTRACE) $(LIBIPT) \
	$(LIBIBERTY) $(WIN32LIBS) $(LIBGNU) $(LIBICONV) $(LIBMPFR) \
<<<<<<< HEAD
	$(SRCHIGH_LIBS) $(LIBDEBUGINFOD)
CDEPS = $(NAT_CDEPS) $(SIM) $(BFD) $(READLINE_DEPS) \
=======
	$(SRCHIGH_LIBS) $(LIBXXHASH)
CDEPS = $(NAT_CDEPS) $(SIM) $(BFD) $(READLINE_DEPS) $(LIBCTF) \
>>>>>>> e48f6033
	$(OPCODES) $(INTL_DEPS) $(LIBIBERTY) $(CONFIG_DEPS) $(LIBGNU)

DIST = gdb

RUNTEST = runtest
RUNTESTFLAGS =

# XML files to build in to GDB.
XMLFILES = \
	$(srcdir)/features/btrace.dtd \
	$(srcdir)/features/btrace-conf.dtd \
	$(srcdir)/features/gdb-target.dtd \
	$(srcdir)/features/library-list.dtd \
	$(srcdir)/features/library-list-aix.dtd \
	$(srcdir)/features/library-list-svr4.dtd \
	$(srcdir)/features/osdata.dtd \
	$(srcdir)/features/threads.dtd \
	$(srcdir)/features/traceframe-info.dtd \
	$(srcdir)/features/xinclude.dtd

# Build the ser-*.o files the host supports.  This includes ser-unix.o
# for any system that supports a POSIX interface to the serial port.
# See configure.ac.
SER_HARDWIRE = @SER_HARDWIRE@

# This is remote-sim.o if a simulator is to be linked in.
SIM_OBS = @SIM_OBS@

# Target-dependent object files.
TARGET_OBS = @TARGET_OBS@

# All target-dependent objects files that require 64-bit CORE_ADDR
# (used with --enable-targets=all --enable-64-bit-bfd).
ALL_64_TARGET_OBS = \
	aarch64-fbsd-tdep.o \
	aarch64-linux-tdep.o \
	aarch64-newlib-tdep.o \
	aarch64-ravenscar-thread.o \
	aarch64-tdep.o \
	alpha-bsd-tdep.o \
	alpha-linux-tdep.o \
	alpha-mdebug-tdep.o \
	alpha-nbsd-tdep.o \
	alpha-obsd-tdep.o \
	alpha-tdep.o \
	amd64-darwin-tdep.o \
	amd64-dicos-tdep.o \
	amd64-fbsd-tdep.o \
	amd64-linux-tdep.o \
	amd64-nbsd-tdep.o \
	amd64-obsd-tdep.o \
	amd64-sol2-tdep.o \
	amd64-tdep.o \
	amd64-windows-tdep.o \
	arch/aarch64.o \
	arch/aarch64-insn.o \
	arch/amd64.o \
	ia64-linux-tdep.o \
	ia64-tdep.o \
	ia64-vms-tdep.o \
	mips64-obsd-tdep.o \
	sparc64-fbsd-tdep.o \
	sparc64-linux-tdep.o \
	sparc64-nbsd-tdep.o \
	sparc64-obsd-tdep.o \
	sparc64-sol2-tdep.o \
	sparc64-tdep.o

# All other target-dependent objects files (used with --enable-targets=all).
ALL_TARGET_OBS = \
	aarch32-tdep.o \
	arc-tdep.o \
	arch/aarch32.o \
	arch/arm.o \
	arch/arm-get-next-pcs.o \
	arch/arm-linux.o \
	arch/i386.o \
	arch/ppc-linux-common.o \
	arch/riscv.o \
	arm-bsd-tdep.o \
	arm-fbsd-tdep.o \
	arm-linux-tdep.o \
	arm-nbsd-tdep.o \
	arm-obsd-tdep.o \
	arm-pikeos-tdep.o \
	arm-symbian-tdep.o \
	arm-tdep.o \
	arm-wince-tdep.o \
	avr-tdep.o \
	bfin-linux-tdep.o \
	bfin-tdep.o \
	bsd-uthread.o \
	cris-linux-tdep.o \
	cris-tdep.o \
	csky-linux-tdep.o \
	csky-tdep.o \
	dicos-tdep.o \
	fbsd-tdep.o \
	frv-linux-tdep.o \
	frv-tdep.o \
	ft32-tdep.o \
	glibc-tdep.o \
	h8300-tdep.o \
	hppa-bsd-tdep.o \
	hppa-linux-tdep.o \
	hppa-nbsd-tdep.o \
	hppa-obsd-tdep.o \
	hppa-tdep.o \
	i386-bsd-tdep.o \
	i386-cygwin-tdep.o \
	i386-darwin-tdep.o \
	i386-dicos-tdep.o \
	i386-fbsd-tdep.o \
	i386-gnu-tdep.o \
	i386-go32-tdep.o \
	i386-linux-tdep.o \
	i386-nbsd-tdep.o \
	i386-nto-tdep.o \
	i386-obsd-tdep.o \
	i386-sol2-tdep.o \
	i386-tdep.o \
	i387-tdep.o \
	iq2000-tdep.o \
	linux-record.o \
	linux-tdep.o \
	lm32-tdep.o \
	m32c-tdep.o \
	m32r-linux-tdep.o \
	m32r-tdep.o \
	m68hc11-tdep.o \
	m68k-bsd-tdep.o \
	m68k-linux-tdep.o \
	m68k-tdep.o \
	mep-tdep.o \
	microblaze-linux-tdep.o \
	microblaze-tdep.o \
	mips-fbsd-tdep.o \
	mips-linux-tdep.o \
	mips-nbsd-tdep.o \
	mips-sde-tdep.o \
	mips-tdep.o \
	mn10300-linux-tdep.o \
	mn10300-tdep.o \
	moxie-tdep.o \
	msp430-tdep.o \
	nbsd-tdep.o \
	nds32-tdep.o \
	nios2-linux-tdep.o \
	nios2-tdep.o \
	nto-tdep.o \
	obsd-tdep.o \
	or1k-linux-tdep.o \
	or1k-tdep.o \
	ppc-fbsd-tdep.o \
	ppc-linux-tdep.o \
	ppc-nbsd-tdep.o \
	ppc-obsd-tdep.o \
	ppc-ravenscar-thread.o \
	ppc-sysv-tdep.o \
	ppc64-tdep.o \
	ravenscar-thread.o \
	riscv-fbsd-tdep.o \
	riscv-linux-tdep.o \
	riscv-tdep.o \
	rl78-tdep.o \
	rs6000-aix-tdep.o \
	rs6000-lynx178-tdep.o \
	rs6000-tdep.o \
	rx-tdep.o \
	s12z-tdep.o \
	s390-linux-tdep.o \
	s390-tdep.o \
	score-tdep.o \
	sh-linux-tdep.o \
	sh-nbsd-tdep.o \
	sh-tdep.o \
	sol2-tdep.o \
	solib-aix.o \
	solib-darwin.o \
	solib-dsbt.o \
	solib-frv.o \
	solib-svr4.o \
	sparc-linux-tdep.o \
	sparc-nbsd-tdep.o \
	sparc-obsd-tdep.o \
	sparc-ravenscar-thread.o \
	sparc-sol2-tdep.o \
	sparc-tdep.o \
	symfile-mem.o \
	tic6x-linux-tdep.o \
	tic6x-tdep.o \
	tilegx-linux-tdep.o \
	tilegx-tdep.o \
	v850-tdep.o \
	vax-nbsd-tdep.o \
	vax-tdep.o \
	windows-tdep.o \
	x86-tdep.o \
	xcoffread.o \
	xstormy16-tdep.o \
	xtensa-config.o \
	xtensa-linux-tdep.o \
	xtensa-tdep.o

# The following native-target dependent variables are defined on
# configure.nat.
NAT_FILE = @NAT_FILE@
NATDEPFILES = @NATDEPFILES@
NAT_CDEPS = @NAT_CDEPS@
LOADLIBES = @LOADLIBES@
MH_CFLAGS = @MH_CFLAGS@
XM_CLIBS = @XM_CLIBS@
NAT_GENERATED_FILES = @NAT_GENERATED_FILES@
NM_H = @NM_H@
HAVE_NATIVE_GCORE_HOST = @HAVE_NATIVE_GCORE_HOST@

# Native-target dependent makefile fragment comes in here.
@nat_makefile_frag@

# End of native-target dependent variables.

FLAGS_TO_PASS = \
	"prefix=$(prefix)" \
	"exec_prefix=$(exec_prefix)" \
	"infodir=$(infodir)" \
	"datarootdir=$(datarootdir)" \
	"docdir=$(docdir)" \
	"htmldir=$(htmldir)" \
	"pdfdir=$(pdfdir)" \
	"libdir=$(libdir)" \
	"mandir=$(mandir)" \
	"datadir=$(datadir)" \
	"includedir=$(includedir)" \
	"against=$(against)" \
	"DESTDIR=$(DESTDIR)" \
	"AR=$(AR)" \
	"AR_FLAGS=$(AR_FLAGS)" \
	"CC=$(CC)" \
	"CFLAGS=$(CFLAGS)" \
	"CXX=$(CXX)" \
	"CXX_DIALECT=$(CXX_DIALECT)" \
	"CXXFLAGS=$(CXXFLAGS)" \
	"DLLTOOL=$(DLLTOOL)" \
	"LDFLAGS=$(LDFLAGS)" \
	"RANLIB=$(RANLIB)" \
	"MAKEINFO=$(MAKEINFO)" \
	"MAKEINFOFLAGS=$(MAKEINFOFLAGS)" \
	"MAKEINFO_EXTRA_FLAGS=$(MAKEINFO_EXTRA_FLAGS)" \
	"MAKEHTML=$(MAKEHTML)" \
	"MAKEHTMLFLAGS=$(MAKEHTMLFLAGS)" \
	"INSTALL=$(INSTALL)" \
	"INSTALL_PROGRAM=$(INSTALL_PROGRAM)" \
	"INSTALL_SCRIPT=$(INSTALL_SCRIPT)" \
	"INSTALL_DATA=$(INSTALL_DATA)" \
	"RUNTEST=$(RUNTEST)" \
	"RUNTESTFLAGS=$(RUNTESTFLAGS)"

# Flags that we pass when building the testsuite.

# empty for native, $(target_alias)/ for cross
target_subdir = @target_subdir@

CC_FOR_TARGET = ` \
  if [ -f $${rootme}/../gcc/xgcc ] ; then \
    if [ -f $${rootme}/../$(target_subdir)newlib/Makefile ] ; then \
      echo $${rootme}/../gcc/xgcc -B$${rootme}/../gcc/ -idirafter $${rootme}/$(target_subdir)newlib/targ-include -idirafter $${rootsrc}/../$(target_subdir)newlib/libc/include -nostdinc -B$${rootme}/../$(target_subdir)newlib/; \
    else \
      echo $${rootme}/../gcc/xgcc -B$${rootme}/../gcc/; \
    fi; \
  else \
    if [ "$(host_canonical)" = "$(target_canonical)" ] ; then \
      echo $(CC); \
    else \
      t='$(program_transform_name)'; echo gcc | sed -e '' $$t; \
    fi; \
  fi`

CXX_FOR_TARGET = ` \
  if [ -f $${rootme}/../gcc/xg++ ] ; then \
    if [ -f $${rootme}/../$(target_subdir)newlib/Makefile ] ; then \
      echo $${rootme}/../gcc/xg++ -B$${rootme}/../gcc/ -idirafter $${rootme}/$(target_subdir)newlib/targ-include -idirafter $${rootsrc}/../$(target_subdir)newlib/libc/include -nostdinc -B$${rootme}/../$(target_subdir)newlib/; \
    else \
      echo $${rootme}/../gcc/xg++ -B$${rootme}/../gcc/; \
    fi; \
  else \
    if [ "$(host_canonical)" = "$(target_canonical)" ] ; then \
      echo $(CXX); \
    else \
      t='$(program_transform_name)'; echo g++ | sed -e '' $$t; \
    fi; \
  fi`

# The use of $$(x_FOR_TARGET) reduces the command line length by not
# duplicating the lengthy definition.
TARGET_FLAGS_TO_PASS = \
	"prefix=$(prefix)" \
	"exec_prefix=$(exec_prefix)" \
	"against=$(against)" \
	'CC=$$(CC_FOR_TARGET)' \
	"CC_FOR_TARGET=$(CC_FOR_TARGET)" \
	"CFLAGS=$(CFLAGS)" \
	'CXX=$$(CXX_FOR_TARGET)' \
	"CXX_FOR_TARGET=$(CXX_FOR_TARGET)" \
	"CXXFLAGS=$(CXXFLAGS)" \
	"INSTALL=$(INSTALL)" \
	"INSTALL_PROGRAM=$(INSTALL_PROGRAM)" \
	"INSTALL_DATA=$(INSTALL_DATA)" \
	"MAKEINFO=$(MAKEINFO)" \
	"MAKEHTML=$(MAKEHTML)" \
	"RUNTEST=$(RUNTEST)" \
	"RUNTESTFLAGS=$(RUNTESTFLAGS)" \
	"FORCE_PARALLEL=$(FORCE_PARALLEL)" \
	"TESTS=$(TESTS)"

# All source files that go into linking GDB.

# Files that should wind up in SFILES and whose corresponding .o
# should be in COMMON_OBS.
COMMON_SFILES = \
	ada-lang.c \
	ada-tasks.c \
	ada-typeprint.c \
	ada-valprint.c \
	ada-varobj.c \
	addrmap.c \
	agent.c \
	alloc.c \
	annotate.c \
	arch-utils.c \
	auto-load.c \
	auxv.c \
	ax-gdb.c \
	ax-general.c \
	bcache.c \
	bfd-target.c \
	block.c \
	blockframe.c \
	break-catch-sig.c \
	break-catch-syscall.c \
	break-catch-throw.c \
	breakpoint.c \
	btrace.c \
	build-id.c \
	buildsym-legacy.c \
	buildsym.c \
	c-lang.c \
	c-typeprint.c \
	c-valprint.c \
	c-varobj.c \
	charset.c \
	cli-out.c \
	coff-pe-read.c \
	coffread.c \
	gdbsupport/agent.c \
	gdbsupport/btrace-common.c \
	gdbsupport/buffer.c \
	gdbsupport/cleanups.c \
	gdbsupport/common-debug.c \
	gdbsupport/common-exceptions.c \
	gdbsupport/common-inferior.c \
	gdbsupport/common-regcache.c \
	gdbsupport/common-utils.c \
	gdbsupport/errors.c \
	gdbsupport/environ.c \
	gdbsupport/fileio.c \
	gdbsupport/filestuff.c \
	gdbsupport/format.c \
	gdbsupport/job-control.c \
	gdbsupport/gdb-dlfcn.c \
	gdbsupport/gdb_tilde_expand.c \
	gdbsupport/gdb_vecs.c \
	gdbsupport/netstuff.c \
	gdbsupport/new-op.c \
	gdbsupport/pathstuff.c \
	gdbsupport/print-utils.c \
	gdbsupport/ptid.c \
	gdbsupport/rsp-low.c \
	gdbsupport/run-time-clock.c \
	gdbsupport/scoped_mmap.c \
	gdbsupport/signals.c \
	gdbsupport/signals-state-save-restore.c \
	gdbsupport/tdesc.c \
	gdbsupport/xml-utils.c \
	complaints.c \
	completer.c \
	continuations.c \
	copying.c \
	corefile.c \
	corelow.c \
	cp-abi.c \
	cp-namespace.c \
	cp-support.c \
	cp-valprint.c \
	ctfread.c \
	d-lang.c \
	d-namespace.c \
	d-valprint.c \
	dbxread.c \
	dcache.c \
	debug.c \
	demangle.c \
	dictionary.c \
	disasm.c \
	disasm-selftests.c \
	dummy-frame.c \
	dwarf-index-cache.c \
	dwarf-index-common.c \
	dwarf-index-write.c \
	dwarf2-frame.c \
	dwarf2-frame-tailcall.c \
	dwarf2expr.c \
	dwarf2loc.c \
	dwarf2read.c \
	eval.c \
	event-loop.c \
	event-top.c \
	exceptions.c \
	exec.c \
	expprint.c \
	extension.c \
	f-lang.c \
	f-typeprint.c \
	f-valprint.c \
	filename-seen-cache.c \
	filesystem.c \
	findcmd.c \
	findvar.c \
	frame.c \
	frame-base.c \
	frame-unwind.c \
	gcore.c \
	gdb_bfd.c \
	gdb_obstack.c \
	gdb_regex.c \
	gdbarch.c \
	gdbarch-selftests.c \
	gdbtypes.c \
	gnu-v2-abi.c \
	gnu-v3-abi.c \
	go-lang.c \
	go-typeprint.c \
	go-valprint.c \
	inf-child.c \
	inf-loop.c \
	infcall.c \
	infcmd.c \
	inferior.c \
	inflow.c \
	infrun.c \
	inline-frame.c \
	interps.c \
	jit.c \
	language.c \
	linespec.c \
	location.c \
	m2-lang.c \
	m2-typeprint.c \
	m2-valprint.c \
	macrocmd.c \
	macroexp.c \
	macroscope.c \
	macrotab.c \
	main.c \
	maint.c \
	maint-test-options.c \
	maint-test-settings.c \
	mdebugread.c \
	mem-break.c \
	memattr.c \
	memory-map.c \
	memrange.c \
	minidebug.c \
	minsyms.c \
	mipsread.c \
	namespace.c \
	objc-lang.c \
	objfiles.c \
	observable.c \
	opencl-lang.c \
	osabi.c \
	osdata.c \
	p-lang.c \
	p-typeprint.c \
	p-valprint.c \
	parse.c \
	printcmd.c \
	probe.c \
	process-stratum-target.c \
	producer.c \
	progspace.c \
	progspace-and-thread.c \
	prologue-value.c \
	psymtab.c \
	record.c \
	record-btrace.c \
	record-full.c \
	regcache.c \
	regcache-dump.c \
	reggroups.c \
	registry.c \
	remote.c \
	remote-fileio.c \
	remote-notif.c \
	reverse.c \
	rust-lang.c \
	sentinel-frame.c \
	ser-event.c \
	serial.c \
	skip.c \
	solib.c \
	solib-target.c \
	source.c \
	source-cache.c \
	stabsread.c \
	stack.c \
	std-regs.c \
	symfile.c \
	symfile-debug.c \
	symmisc.c \
	symtab.c \
	target.c \
	target-dcache.c \
	target-descriptions.c \
	target-memory.c \
	test-target.c \
	thread.c \
	thread-iter.c \
	tid-parse.c \
	top.c \
	tracectf.c \
	tracefile.c \
	tracefile-tfile.c \
	tracepoint.c \
	trad-frame.c \
	tramp-frame.c \
	target-float.c \
	type-stack.c \
	typeprint.c \
	ui-file.c \
	ui-out.c \
	ui-style.c \
	user-regs.c \
	utils.c \
	valarith.c \
	valops.c \
	valprint.c \
	value.c \
	varobj.c \
	xml-support.c \
	xml-syscall.c \
	xml-tdesc.c

# Links made at configuration time should not be specified here, since
# SFILES is used in building the distribution archive.
SFILES = \
	ada-exp.y \
	arch/i386.c \
	c-exp.y \
	cp-name-parser.y \
	d-exp.y \
	dtrace-probe.c \
	elfread.c \
	f-exp.y \
	gdb.c \
	go-exp.y \
	m2-exp.y \
	p-exp.y \
	proc-service.list \
	rust-exp.y \
	ser-base.c \
	ser-unix.c \
	sol-thread.c \
	stap-probe.c \
	stub-termcap.c \
	symfile-mem.c \
	ui-file.h \
	mi/mi-common.c \
	$(SUBDIR_CLI_SRCS) \
	$(SUBDIR_TARGET_SRCS) \
	$(COMMON_SFILES) \
	$(SUBDIR_GCC_COMPILE_SRCS)

# Header files that need to have srcdir added.  Note that in the cases
# where we use a macro like $(gdbcmd_h), things are carefully arranged
# so that each .h file is listed exactly once (M-x tags-search works
# wrong if TAGS has files twice).  Because this is tricky to get
# right, it is probably easiest just to list .h files here directly.

HFILES_NO_SRCDIR = \
	aarch32-tdep.h \
	aarch64-ravenscar-thread.h \
	aarch64-tdep.h \
	ada-lang.h \
	addrmap.h \
	alpha-bsd-tdep.h \
	alpha-tdep.h \
	amd64-darwin-tdep.h \
	amd64-linux-tdep.h \
	amd64-nat.h \
	amd64-tdep.h \
	annotate.h \
	arc-tdep.h \
	arch-utils.h \
	arm-linux-tdep.h \
	arm-tdep.h \
	auto-load.h \
	auxv.h \
	ax.h \
	ax-gdb.h \
	bcache.h \
	bfd-target.h \
	bfin-tdep.h \
	block.h \
	breakpoint.h \
	bsd-kvm.h \
	bsd-uthread.h \
	build-id.h \
	buildsym-legacy.h \
	buildsym.h \
	c-lang.h \
	charset.h \
	charset-list.h \
	cli-out.h \
	coff-pe-read.h \
	command.h \
	complaints.h \
	completer.h \
	cp-abi.h \
	cp-support.h \
	csky-tdep.h \
	d-lang.h \
	darwin-nat.h \
	dcache.h \
	defs.h \
	dicos-tdep.h \
	dictionary.h \
	disasm.h \
	dummy-frame.h \
	dwarf-index-cache.h \
	dwarf-index-common.h \
	dwarf2-frame.h \
	dwarf2-frame-tailcall.h \
	dwarf2expr.h \
	dwarf2loc.h \
	dwarf2read.h \
	event-loop.h \
	event-top.h \
	exceptions.h \
	exec.h \
	expression.h \
	extension.h \
	extension-priv.h \
	f-lang.h \
	fbsd-nat.h \
	fbsd-tdep.h \
	filesystem.h \
	frame.h \
	frame-base.h \
	frame-unwind.h \
	frv-tdep.h \
	ft32-tdep.h \
	gcore.h \
	gdb_bfd.h \
	gdb_curses.h \
	gdb_expat.h \
	gdb_obstack.h \
	gdb_proc_service.h \
	gdb_regex.h \
	gdb_select.h \
	gdb-stabs.h \
	gdb_vfork.h \
	gdb_wchar.h \
	gdbarch.h \
	gdbcmd.h \
	gdbcore.h \
	gdbthread.h \
	gdbtypes.h \
	glibc-tdep.h \
	gnu-nat.h \
	go-lang.h \
	gregset.h \
	hppa-bsd-tdep.h \
	hppa-linux-offsets.h \
	hppa-tdep.h \
	i386-bsd-nat.h \
	i386-darwin-tdep.h \
	i386-linux-nat.h \
	i386-linux-tdep.h \
	i386-tdep.h \
	i387-tdep.h \
	ia64-libunwind-tdep.h \
	ia64-tdep.h \
	inf-child.h \
	inf-loop.h \
	inf-ptrace.h \
	infcall.h \
	inferior.h \
	inflow.h \
	inline-frame.h \
	interps.h \
	jit.h \
	language.h \
	linespec.h \
	linux-fork.h \
	linux-nat.h \
	linux-record.h \
	linux-tdep.h \
	location.h \
	m2-lang.h \
	m32r-tdep.h \
	m68k-tdep.h \
	macroexp.h \
	macroscope.h \
	macrotab.h \
	main.h \
	mdebugread.h \
	memattr.h \
	memory-map.h \
	memrange.h \
	microblaze-tdep.h \
	mips-linux-tdep.h \
	mips-nbsd-tdep.h \
	mips-tdep.h \
	mn10300-tdep.h \
	moxie-tdep.h \
	nbsd-nat.h \
	nbsd-tdep.h \
	nds32-tdep.h \
	nios2-tdep.h \
	nto-tdep.h \
	objc-lang.h \
	objfiles.h \
	obsd-nat.h \
	obsd-tdep.h \
	osabi.h \
	osdata.h \
	p-lang.h \
	parser-defs.h \
	ppc-fbsd-tdep.h \
	ppc-linux-tdep.h \
	ppc-nbsd-tdep.h \
	ppc-obsd-tdep.h \
	ppc-ravenscar-thread.h \
	ppc-tdep.h \
	ppc64-tdep.h \
	probe.h \
	proc-utils.h \
	procfs.h \
	progspace.h \
	progspace-and-thread.h \
	prologue-value.h \
	psympriv.h \
	psymtab.h \
	ravenscar-thread.h \
	record.h \
	record-full.h \
	regcache.h \
	reggroups.h \
	regset.h \
	remote.h \
	remote-fileio.h \
	remote-notif.h \
	riscv-fbsd-tdep.h \
	riscv-tdep.h \
	rs6000-aix-tdep.h \
	rs6000-tdep.h \
	s390-linux-tdep.h \
	s390-tdep.h \
	score-tdep.h \
	selftest-arch.h \
	sentinel-frame.h \
	ser-base.h \
	ser-event.h \
	ser-tcp.h \
	ser-unix.h \
	serial.h \
	sh-tdep.h \
	sim-regno.h \
	skip.h \
	sol2-tdep.h \
	solib.h \
	solib-aix.h \
	solib-darwin.h \
	solib-svr4.h \
	solib-target.h \
	solist.h \
	source.h \
	source-cache.h \
	sparc-nat.h \
	sparc-ravenscar-thread.h \
	sparc-tdep.h \
	sparc64-tdep.h \
	stabsread.h \
	stack.h \
	stap-probe.h \
	symfile.h \
	symtab.h \
	target.h \
	target-dcache.h \
	target-descriptions.h \
	terminal.h \
	tid-parse.h \
	top.h \
	tracectf.h \
	tracefile.h \
	tracepoint.h \
	trad-frame.h \
	target-float.h \
	tramp-frame.h \
	type-stack.h \
	typeprint.h \
	ui-file.h \
	ui-out.h \
	ui-style.h \
	user-regs.h \
	utils.h \
	valprint.h \
	value.h \
	varobj.h \
	varobj-iter.h \
	vax-tdep.h \
	windows-nat.h \
	windows-tdep.h \
	x86-bsd-nat.h \
	x86-linux-nat.h \
	x86-nat.h \
	xcoffread.h \
	xml-builtin.h \
	xml-support.h \
	xml-syscall.h \
	xml-tdesc.h \
	xtensa-tdep.h \
	arch/aarch32.h \
	arch/aarch64.h \
	arch/aarch64-insn.h \
	arch/arm.h \
	arch/i386.h \
	arch/ppc-linux-common.h \
	arch/ppc-linux-tdesc.h \
	arch/riscv.h \
	cli/cli-cmds.h \
	cli/cli-decode.h \
	cli/cli-script.h \
	cli/cli-setshow.h \
	cli/cli-style.h \
	cli/cli-utils.h \
	gdbsupport/buffer.h \
	gdbsupport/cleanups.h \
	gdbsupport/common-debug.h \
	gdbsupport/common-defs.h \
	gdbsupport/common-exceptions.h \
	gdbsupport/common-gdbthread.h \
	gdbsupport/common-regcache.h \
	gdbsupport/common-types.h \
	gdbsupport/common-utils.h \
	gdbsupport/job-control.h \
	gdbsupport/errors.h \
	gdbsupport/environ.h \
	gdbsupport/fileio.h \
	gdbsupport/format.h \
	gdbsupport/gdb-dlfcn.h \
	gdbsupport/gdb_assert.h \
	gdbsupport/gdb_binary_search.h \
	gdbsupport/gdb_tilde_expand.h \
	gdbsupport/gdb_locale.h \
	gdbsupport/gdb_proc_service.h \
	gdbsupport/gdb_setjmp.h \
	gdbsupport/gdb_signals.h \
	gdbsupport/gdb_sys_time.h \
	gdbsupport/gdb_vecs.h \
	gdbsupport/gdb_wait.h \
	gdbsupport/common-inferior.h \
	gdbsupport/netstuff.h \
	gdbsupport/host-defs.h \
	gdbsupport/pathstuff.h \
	gdbsupport/print-utils.h \
	gdbsupport/ptid.h \
	gdbsupport/queue.h \
	gdbsupport/rsp-low.h \
	gdbsupport/run-time-clock.h \
	gdbsupport/signals-state-save-restore.h \
	gdbsupport/symbol.h \
	gdbsupport/tdesc.h \
	gdbsupport/version.h \
	gdbsupport/x86-xstate.h \
	gdbsupport/xml-utils.h \
	compile/compile.h \
	compile/compile-c.h \
	compile/compile-cplus.h \
	compile/compile-internal.h \
	compile/compile-object-load.h \
	compile/compile-object-run.h \
	compile/gcc-c-plugin.h \
	compile/gcc-cp-plugin.h \
	config/nm-linux.h \
	config/nm-nto.h \
	config/djgpp/langinfo.h \
	config/djgpp/nl_types.h \
	config/i386/nm-i386gnu.h \
	config/sparc/nm-sol2.h \
	mi/mi-cmds.h \
	mi/mi-common.h \
	mi/mi-console.h \
	mi/mi-getopt.h \
	mi/mi-main.h \
	mi/mi-out.h \
	mi/mi-parse.h \
	nat/aarch64-linux.h \
	nat/aarch64-linux-hw-point.h \
	nat/aarch64-sve-linux-ptrace.h \
	nat/amd64-linux-siginfo.h \
	nat/gdb_ptrace.h \
	nat/gdb_thread_db.h \
	nat/fork-inferior.h \
	nat/linux-btrace.h \
	nat/linux-namespaces.h \
	nat/linux-nat.h \
	nat/linux-osdata.h \
	nat/linux-personality.h \
	nat/linux-ptrace.h \
	nat/linux-waitpid.h \
	nat/mips-linux-watch.h \
	nat/ppc-linux.h \
	nat/x86-cpuid.h \
	nat/x86-dregs.h \
	nat/x86-gcc-cpuid.h \
	nat/x86-linux.h \
	nat/x86-linux-dregs.h \
	python/py-event.h \
	python/py-events.h \
	python/py-stopevent.h \
	python/python.h \
	python/python-internal.h \
	regformats/regdef.h \
	target/resume.h \
	target/target.h \
	target/wait.h \
	target/waitstatus.h \
	tui/tui.h \
	tui/tui-command.h \
	tui/tui-data.h \
	tui/tui-disasm.h \
	tui/tui-file.h \
	tui/tui-hooks.h \
	tui/tui-io.h \
	tui/tui-layout.h \
	tui/tui-regs.h \
	tui/tui-source.h \
	tui/tui-stack.h \
	tui/tui-win.h \
	tui/tui-windata.h \
	tui/tui-wingeneral.h \
	tui/tui-winsource.h \
	x86-tdep.h

# Header files that already have srcdir in them, or which are in objdir.

HFILES_WITH_SRCDIR = \
	../bfd/bfd.h \
	jit-reader.h

# {X,T,NAT}DEPFILES are something of a pain in that it's hard to
# default their values the way we do for SER_HARDWIRE; in the future
# maybe much of the stuff now in {X,T,NAT}DEPFILES will go into other
# variables analogous to SER_HARDWIRE which get defaulted in this
# Makefile.in

DEPFILES = $(TARGET_OBS) $(SER_HARDWIRE) $(NATDEPFILES) $(SIM_OBS)

SOURCES = $(SFILES) $(ALLDEPFILES) $(YYFILES) $(CONFIG_SRCS)
# Don't include YYFILES (*.c) because we already include *.y in SFILES,
# and it's more useful to see it in the .y file.
TAGFILES_NO_SRCDIR = $(SFILES) $(HFILES_NO_SRCDIR) $(ALLDEPFILES) \
	$(CONFIG_SRCS)
TAGFILES_WITH_SRCDIR = $(HFILES_WITH_SRCDIR)

COMMON_OBS = $(DEPFILES) $(CONFIG_OBS) $(YYOBJ) \
	mi/mi-common.o \
	version.o \
	xml-builtin.o \
	$(patsubst %.c,%.o,$(COMMON_SFILES)) \
	$(SUBDIR_CLI_OBS) \
	$(SUBDIR_TARGET_OBS) \
	$(SUBDIR_GCC_COMPILE_OBS)

SUBDIRS = doc @subdirs@ data-directory
CLEANDIRS = $(SUBDIRS)

# List of subdirectories in the build tree that must exist.
# This is used to force build failures in existing trees when
# a new directory is added.
# The format here is for the `case' shell command.
REQUIRED_SUBDIRS = doc | testsuite | data-directory

# Parser intermediate files.
YYFILES = \
	ada-exp.c \
	ada-lex.c \
	c-exp.c \
	cp-name-parser.c \
	d-exp.c \
	f-exp.c \
	go-exp.c \
	m2-exp.c \
	p-exp.c \
	rust-exp.c

# ada-lex.c is included by another file, so it shouldn't wind up as a
# .o itself.
YYOBJ = $(filter-out ada-lex.o,$(patsubst %.c,%.o,$(YYFILES)))

# Things which need to be built when making a distribution.

DISTSTUFF = $(YYFILES)


# All generated files which can be included by another file.
generated_files = \
	ada-lex.c \
	config.h \
	jit-reader.h \
	$(NAT_GENERATED_FILES) \
	$(NM_H)

# Flags needed to compile Python code
PYTHON_CFLAGS = @PYTHON_CFLAGS@

all: gdb$(EXEEXT) $(CONFIG_ALL) gdb-gdb.py gdb-gdb.gdb
	@$(MAKE) $(FLAGS_TO_PASS) DO=all "DODIRS=`echo $(SUBDIRS) | sed 's/testsuite//'`" subdir_do

# Rule for compiling .c files in the top-level gdb directory.
# The order-only dependencies ensure that we create the build subdirectories.
%.o: %.c | $(CONFIG_DEP_SUBDIR)
	$(COMPILE) $<
	$(POSTCOMPILE)

$(CONFIG_DEP_SUBDIR):
	$(SHELL) $(srcdir)/../mkinstalldirs $@

# Python files need special flags.
python/%.o: INTERNAL_CFLAGS += $(PYTHON_CFLAGS)

# Rules for compiling .c files in the various source subdirectories.
%.o: $(srcdir)/gdbtk/generic/%.c
	$(COMPILE) $(all_gdbtk_cflags) $<
	$(POSTCOMPILE)

installcheck:

# The check target can not use subdir_do, because subdir_do does not
# use TARGET_FLAGS_TO_PASS.
check: force
	@if [ -f testsuite/Makefile ]; then \
	  rootme=`pwd`; export rootme; \
	  rootsrc=`cd $(srcdir); pwd`; export rootsrc; \
	  cd testsuite; \
	  $(MAKE) $(TARGET_FLAGS_TO_PASS) check; \
	else true; fi

check-perf: force
	@if [ -f testsuite/Makefile ]; then \
	  rootme=`pwd`; export rootme; \
	  rootsrc=`cd $(srcdir); pwd`; export rootsrc; \
	  cd testsuite; \
	  $(MAKE) $(TARGET_FLAGS_TO_PASS) check-perf; \
	else true; fi

check-read1: force
	@if [ -f testsuite/Makefile ]; then \
	  rootme=`pwd`; export rootme; \
	  rootsrc=`cd $(srcdir); pwd`; export rootsrc; \
	  cd testsuite; \
	  $(MAKE) $(TARGET_FLAGS_TO_PASS) check-read1; \
	else true; fi

check-parallel: force
	@if [ -f testsuite/Makefile ]; then \
	  rootme=`pwd`; export rootme; \
	  rootsrc=`cd $(srcdir); pwd`; export rootsrc; \
	  cd testsuite; \
	  $(MAKE) $(TARGET_FLAGS_TO_PASS) check-parallel; \
	else true; fi

# The idea is to parallelize testing of multilibs, for example:
#   make -j3 check//sh-hms-sim/{-m1,-m2,-m3,-m3e,-m4}/{,-nofpu}
# will run 3 concurrent sessions of check, eventually testing all 10
# combinations.  GNU make is required for the % pattern to work, as is
# a shell that expands alternations within braces.  If GNU make is not
# used, this rule will harmlessly fail to match.  Used FORCE_PARALLEL to
# prevent serialized checking due to the passed RUNTESTFLAGS.
# FIXME: use config.status --config not --version, when available.
check//%: force
	@if [ -f testsuite/config.status ]; then \
	  rootme=`pwd`; export rootme; \
	  rootsrc=`cd $(srcdir); pwd`; export rootsrc; \
	  target=`echo "$@" | sed 's,//.*,,'`; \
	  variant=`echo "$@" | sed 's,^[^/]*//,,'`; \
	  vardots=`echo "$$variant" | sed 's,/,.,g'`; \
	  testdir=testsuite.$$vardots; \
	  if [ ! -f $$testdir/Makefile ] && [ -f testsuite/config.status ]; then \
	    configargs=`cd testsuite && ./config.status --version | \
	      sed -n -e 's,"$$,,' -e 's,^ *with options ",,p'`; \
	    $(SHELL) $(srcdir)/../mkinstalldirs $$testdir && \
	    (cd $$testdir && \
	     eval $(SHELL) "\"\$$rootsrc/testsuite/configure\" $$configargs" \
			   "\"--srcdir=\$$rootsrc/testsuite\"" \
	     ); \
	  else :; fi && cd $$testdir && \
	  $(MAKE) $(TARGET_FLAGS_TO_PASS) \
	    RUNTESTFLAGS="--target_board=$$variant $(RUNTESTFLAGS)" \
	    FORCE_PARALLEL=$(if $(FORCE_PARALLEL),1,$(if $(RUNTESTFLAGS),,1)) \
	    "$$target"; \
	else true; fi

# The set of headers checked by 'check-headers' by default.
CHECK_HEADERS = $(HFILES_NO_SRCDIR)

# Try to compile each header in isolation, thus ensuring headers are
# self-contained.
#
# Defaults to checking all $HFILES_NO_SRCDIR headers.
#
# Do:
#
#    make check-headers CHECK_HEADERS="header.h list.h"
#
# to check specific headers.
#
check-headers:
	@echo Checking headers.
	for i in $(CHECK_HEADERS) ; do \
		$(CXX) $(CXX_DIALECT) -x c++-header -c -fsyntax-only \
		$(INTERNAL_CFLAGS) -include defs.h $(srcdir)/$$i ; \
	done
.PHONY: check-headers

info install-info clean-info dvi pdf install-pdf html install-html: force
	@$(MAKE) $(FLAGS_TO_PASS) DO=$@ "DODIRS=$(SUBDIRS)" subdir_do

# Traditionally "install" depends on "all".  But it may be useful
# not to; for example, if the user has made some trivial change to a
# source file and doesn't care about rebuilding or just wants to save the
# time it takes for make to check that all is up to date.
# install-only is intended to address that need.
install: all
	@$(MAKE) $(FLAGS_TO_PASS) install-only

install-only: $(CONFIG_INSTALL)
	transformed_name=`t='$(program_transform_name)'; \
			  echo gdb | sed -e "$$t"` ; \
		if test "x$$transformed_name" = x; then \
		  transformed_name=gdb ; \
		else \
		  true ; \
		fi ; \
		$(SHELL) $(srcdir)/../mkinstalldirs $(DESTDIR)$(bindir) ; \
		$(INSTALL_PROGRAM) gdb$(EXEEXT) \
			$(DESTDIR)$(bindir)/$$transformed_name$(EXEEXT) ; \
		$(SHELL) $(srcdir)/../mkinstalldirs $(DESTDIR)$(includedir)/gdb ; \
		$(INSTALL_DATA) jit-reader.h $(DESTDIR)$(includedir)/gdb/jit-reader.h
	if test "x$(HAVE_NATIVE_GCORE_TARGET)$(HAVE_NATIVE_GCORE_HOST)" != x; \
	then \
	  transformed_name=`t='$(program_transform_name)'; \
			    echo gcore | sed -e "$$t"` ; \
		  if test "x$$transformed_name" = x; then \
		    transformed_name=gcore ; \
		  else \
		    true ; \
		  fi ; \
		  $(SHELL) $(srcdir)/../mkinstalldirs $(DESTDIR)$(bindir) ; \
		  $(INSTALL_SCRIPT) gcore \
			  $(DESTDIR)$(bindir)/$$transformed_name; \
	fi
	transformed_name=`t='$(program_transform_name)'; \
			  echo gdb-add-index | sed -e "$$t"` ; \
	if test "x$$transformed_name" = x; then \
	  transformed_name=gdb-add-index ; \
	else \
	  true ; \
	fi ; \
	$(INSTALL_SCRIPT) $(srcdir)/contrib/gdb-add-index.sh \
		$(DESTDIR)$(bindir)/$$transformed_name
	@$(MAKE) DO=install "DODIRS=$(SUBDIRS)" $(FLAGS_TO_PASS) subdir_do

install-strip:
	$(MAKE) $(FLAGS_TO_PASS) INSTALL_PROGRAM="$(INSTALL_STRIP_PROGRAM)" \
	  install_sh_PROGRAM="$(INSTALL_STRIP_PROGRAM)" INSTALL_STRIP_FLAG=-s \
	  `test -z '$(STRIP)' || \
	    echo "INSTALL_PROGRAM_ENV=STRIPPROG='$(STRIP)'"` install-only

install-guile:
	$(SHELL) $(srcdir)/../mkinstalldirs $(DESTDIR)$(GDB_DATADIR)/guile/gdb

install-python:
	$(SHELL) $(srcdir)/../mkinstalldirs $(DESTDIR)$(GDB_DATADIR)/python/gdb

uninstall: force $(CONFIG_UNINSTALL)
	transformed_name=`t='$(program_transform_name)'; \
			  echo gdb | sed -e $$t` ; \
		if test "x$$transformed_name" = x; then \
		  transformed_name=gdb ; \
		else \
		  true ; \
		fi ; \
		rm -f $(DESTDIR)$(bindir)/$$transformed_name$(EXEEXT) \
		      $(DESTDIR)$(man1dir)/$$transformed_name.1
	if test "x$(HAVE_NATIVE_GCORE_TARGET)$(HAVE_NATIVE_GCORE_HOST)" != x; \
	then \
	  transformed_name=`t='$(program_transform_name)'; \
			    echo gcore | sed -e "$$t"` ; \
		  if test "x$$transformed_name" = x; then \
		    transformed_name=gcore ; \
		  else \
		    true ; \
		  fi ; \
		  rm -f $(DESTDIR)$(bindir)/$$transformed_name; \
	fi
	@$(MAKE) DO=uninstall "DODIRS=$(SUBDIRS)" $(FLAGS_TO_PASS) subdir_do

# The C++ name parser can be built standalone for testing.
test-cp-name-parser.o: cp-name-parser.c
	$(COMPILE) -DTEST_CPNAMES cp-name-parser.c
	$(POSTCOMPILE)

test-cp-name-parser$(EXEEXT): test-cp-name-parser.o $(LIBIBERTY)
	$(ECHO_CXXLD) $(CC_LD) $(INTERNAL_LDFLAGS) \
		-o test-cp-name-parser$(EXEEXT) test-cp-name-parser.o \
		$(LIBIBERTY)

# We do this by grepping through sources.  If that turns out to be too slow,
# maybe we could just require every .o file to have an initialization routine
# of a given name (top.o -> _initialize_top, etc.).
#
# Formatting conventions:  The name of the _initialize_* routines must start
# in column zero, and must not be inside #if.
#
# Note that the set of files with init functions might change, or the names
# of the functions might change, so this files needs to depend on all the
# source files that will be linked into gdb.  However, due to the way
# this Makefile has generally been written, we do this indirectly, by
# computing the list of source files from the list of object files.

INIT_FILES = \
	$(patsubst %.o,%.c, \
	  $(patsubst %-exp.o,%-exp.y, \
	    $(filter-out init.o version.o %_S.o %_U.o,\
	      $(COMMON_OBS))))

init.c: stamp-init; @true
stamp-init: $(INIT_FILES)
	@$(ECHO_INIT_C) echo "Making init.c"
	@rm -f init.c-tmp init.l-tmp
	@touch init.c-tmp
	@-for f in $(INIT_FILES); do \
	    sed -n -e 's/^_initialize_\([a-z_0-9A-Z]*\).*/\1/p' \
	        $(srcdir)/$$f 2>/dev/null; \
	done > init.l-tmp
	@echo '/* Do not modify this file.  */' >>init.c-tmp
	@echo '/* It is created automatically by the Makefile.  */'>>init.c-tmp
	@echo '#include "defs.h"      /* For initialize_file_ftype.  */' >>init.c-tmp
	@echo 'extern void initialize_all_files(void);' >>init.c-tmp
	@sed -e 's/\(.*\)/extern initialize_file_ftype _initialize_\1;/' <init.l-tmp >>init.c-tmp
	@echo 'void' >>init.c-tmp
	@echo 'initialize_all_files (void)' >>init.c-tmp
	@echo '{' >>init.c-tmp
	@sed -e 's/\(.*\)/  _initialize_\1 ();/' <init.l-tmp >>init.c-tmp
	@echo '}' >>init.c-tmp
	@$(SHELL) $(srcdir)/../move-if-change init.c-tmp init.c
	@echo stamp > stamp-init

.PRECIOUS: init.c

# Create a library of the gdb object files and build GDB by linking
# against that.
#
# init.o is very important.  It pulls in the rest of GDB.
LIBGDB_OBS = $(sort $(COMMON_OBS)) init.o
libgdb.a: $(LIBGDB_OBS)
	-rm -f libgdb.a
	$(AR) q libgdb.a $(LIBGDB_OBS)
	$(RANLIB) libgdb.a

# Removing the old gdb first works better if it is running, at least on SunOS.
gdb$(EXEEXT): gdb.o $(LIBGDB_OBS) $(CDEPS) $(TDEPLIBS)
	$(SILENCE) rm -f gdb$(EXEEXT)
	$(ECHO_CXXLD) $(CC_LD) $(INTERNAL_LDFLAGS) $(WIN32LDAPP) \
		-o gdb$(EXEEXT) gdb.o $(LIBGDB_OBS) \
		$(TDEPLIBS) $(TUI_LIBRARY) $(CLIBS) $(LOADLIBES)
ifneq ($(CODESIGN_CERT),)
	$(ECHO_SIGN) $(CODESIGN) -s $(CODESIGN_CERT) gdb$(EXEEXT)
endif

# Convenience rule to handle recursion.
.PHONY: all-data-directory
all-data-directory: data-directory/Makefile
	@$(MAKE) $(FLAGS_TO_PASS) DO=all DODIRS=data-directory subdir_do

# This is useful when debugging GDB, because some Unix's don't let you run GDB
# on itself without copying the executable.  So "make gdb1" will make
# gdb and put a copy in gdb1, and you can run it with "gdb gdb1".
# Removing gdb1 before the copy is the right thing if gdb1 is open
# in another process.
gdb1$(EXEEXT): gdb$(EXEEXT)
	rm -f gdb1$(EXEEXT)
	cp gdb$(EXEEXT) gdb1$(EXEEXT)

# Put the proper machine-specific files first, so M-. on a machine
# specific routine gets the one for the correct machine.  (FIXME: those
# files go in twice; we should be removing them from the main list).

# TAGS depends on all the files that go into it so you can rebuild TAGS
# with `make TAGS' and not have to say `rm TAGS' first.

GDB_NM_FILE = @GDB_NM_FILE@
TAGS: $(TAGFILES_NO_SRCDIR) $(TAGFILES_WITH_SRCDIR)
	@echo Making TAGS
	etags `(test -n "$(GDB_NM_FILE)" && echo "$(srcdir)/$(GDB_NM_FILE)")` \
	`(for i in $(DEPFILES) $(TAGFILES_NO_SRCDIR); do \
		echo $(srcdir)/$$i ; \
	done ; for i in $(TAGFILES_WITH_SRCDIR); do \
		echo $$i ; \
	done) | sed -e 's/\.o$$/\.c/'` \
	`find $(srcdir)/config -name '*.h' -print`

tags: TAGS

clean mostlyclean: $(CONFIG_CLEAN)
	@$(MAKE) $(FLAGS_TO_PASS) DO=clean "DODIRS=$(CLEANDIRS)" subdir_do
	rm -f *.o *.a *~ init.c-tmp init.l-tmp version.c-tmp
	rm -f init.c stamp-init version.c stamp-version
	rm -f gdb$(EXEEXT) core make.log
	rm -f gdb[0-9]$(EXEEXT)
	rm -f test-cp-name-parser$(EXEEXT)
	rm -f xml-builtin.c stamp-xml
	rm -f $(DEPDIR)/*
	for i in $(CONFIG_SRC_SUBDIR); do \
		rm -f $$i/*.o;	\
		rm -f $$i/$(DEPDIR)/*; \
	done

# This used to depend on c-exp.c m2-exp.c TAGS
# I believe this is wrong; the makefile standards for distclean just
# describe removing files; the only sort of "re-create a distribution"
# functionality described is if the distributed files are unmodified.
# NB: While GDBSERVER might be configured on native systems, it isn't
# always included in SUBDIRS.  Remove the gdbserver files explicitly.
distclean: clean
	@$(MAKE) $(FLAGS_TO_PASS) DO=distclean "DODIRS=$(CLEANDIRS)" subdir_do
	rm -f gdbserver/config.status gdbserver/config.log
	rm -f gdbserver/tm.h gdbserver/xm.h gdbserver/nm.h
	rm -f gdbserver/Makefile gdbserver/config.cache
	rm -f nm.h config.status config.h stamp-h b jit-reader.h
	rm -f gdb-gdb.py gdb-gdb.gdb
	rm -f y.output yacc.acts yacc.tmp y.tab.h
	rm -f config.log config.cache
	rm -f Makefile
	rm -rf $(DEPDIR)
	for i in $(CONFIG_SRC_SUBDIR); do \
		if test -d $$i/$(DEPDIR); then rmdir $$i/$(DEPDIR); fi \
	done

maintainer-clean: local-maintainer-clean do-maintainer-clean distclean
realclean: maintainer-clean

local-maintainer-clean:
	@echo "This command is intended for maintainers to use;"
	@echo "it deletes files that may require special tools to rebuild."
	rm -f c-exp.c \
		cp-name-parser.c \
		ada-lex.c ada-exp.c \
		d-exp.c f-exp.c go-exp.c m2-exp.c p-exp.c rust-exp.c
	rm -f TAGS
	rm -f $(YYFILES)
	rm -f nm.h config.status

do-maintainer-clean:
	@$(MAKE) $(FLAGS_TO_PASS) DO=maintainer-clean "DODIRS=$(CLEANDIRS)" \
		subdir_do

diststuff: $(DISTSTUFF) $(PACKAGE).pot $(CATALOGS)
	cd doc; $(MAKE) $(MFLAGS) diststuff

subdir_do: force
	@for i in $(DODIRS); do \
		case $$i in \
		$(REQUIRED_SUBDIRS)) \
			if [ ! -f ./$$i/Makefile ] ; then \
				echo "Missing $$i/Makefile" >&2 ; \
				exit 1 ; \
			fi ;; \
		esac ; \
		if [ -f ./$$i/Makefile ] ; then \
			if (cd ./$$i; \
				$(MAKE) $(FLAGS_TO_PASS) $(DO)) ; then true ; \
			else exit 1 ; fi ; \
		else true ; fi ; \
	done

Makefile: Makefile.in config.status
	$(SHELL) config.status $@

data-directory/Makefile: data-directory/Makefile.in config.status
	$(SHELL) config.status $@

.PHONY: run
run: Makefile
	./gdb$(EXEEXT) --data-directory=`pwd`/data-directory $(GDBFLAGS)

jit-reader.h: $(srcdir)/jit-reader.in
	$(SHELL) config.status $@

gcore: $(srcdir)/gcore.in
	$(SHELL) config.status $@

gdb-gdb.py: $(srcdir)/gdb-gdb.py.in
	$(SHELL) config.status $@

gdb-gdb.gdb: $(srcdir)/gdb-gdb.gdb.in
	$(SHELL) config.status $@

config.h: stamp-h ; @true
stamp-h: $(srcdir)/config.in config.status
	$(SHELL) config.status config.h

nm.h: stamp-nmh ; @true
stamp-nmh: config.status
	$(SHELL) config.status nm.h

config.status: $(srcdir)/configure configure.nat configure.tgt configure.host ../bfd/development.sh
	$(SHELL) config.status --recheck

ACLOCAL = aclocal
ACLOCAL_AMFLAGS = -I ../config

# Keep these in sync with the includes in acinclude.m4.
aclocal_m4_deps = \
	configure.ac \
	acx_configure_dir.m4 \
	transform.m4 \
	../bfd/bfd.m4 \
	../config/acinclude.m4 \
	../config/plugins.m4 \
	../config/lead-dot.m4 \
	../config/override.m4 \
	../config/largefile.m4 \
	../config/gettext-sister.m4 \
	../config/lib-ld.m4 \
	../config/lib-prefix.m4 \
	../config/lib-link.m4 \
	../config/acx.m4 \
	../config/tcl.m4 \
	../config/depstand.m4 \
	../config/lcmessage.m4 \
	../config/codeset.m4 \
	../config/zlib.m4

$(srcdir)/aclocal.m4: @MAINTAINER_MODE_TRUE@ $(aclocal_m4_deps)
	cd $(srcdir) && $(ACLOCAL) $(ACLOCAL_AMFLAGS)

AUTOCONF = autoconf
configure_deps = $(srcdir)/configure.ac $(srcdir)/aclocal.m4
$(srcdir)/configure: @MAINTAINER_MODE_TRUE@ $(configure_deps)
	cd $(srcdir) && $(AUTOCONF)

AUTOHEADER = autoheader
$(srcdir)/config.in: @MAINTAINER_MODE_TRUE@ $(configure_deps)
	cd $(srcdir) && $(AUTOHEADER)
	rm -f stamp-h
	touch $@

# automatic rebuilding in automake-generated Makefiles requires
# this rule in the toplevel Makefile, which, with GNU make, causes
# the desired updates through the implicit regeneration of the Makefile
# and all of its prerequisites.
am--refresh:
	@:

force:

# Documentation!
# GDB QUICK REFERENCE (TeX dvi file, CM fonts)
doc/refcard.dvi:
	cd doc; $(MAKE) refcard.dvi $(FLAGS_TO_PASS)

# GDB QUICK REFERENCE (PostScript output, common PS fonts)
doc/refcard.ps:
	cd doc; $(MAKE) refcard.ps $(FLAGS_TO_PASS)

# GDB MANUAL: TeX dvi file
doc/gdb.dvi:
	cd doc; $(MAKE) gdb.dvi $(FLAGS_TO_PASS)

# GDB MANUAL: info file
doc/gdb.info:
	cd doc; $(MAKE) gdb.info $(FLAGS_TO_PASS)

# Make copying.c from COPYING
$(srcdir)/copying.c: @MAINTAINER_MODE_TRUE@ $(srcdir)/../COPYING3 $(srcdir)/copying.awk
	awk -f $(srcdir)/copying.awk \
		< $(srcdir)/../COPYING3 > $(srcdir)/copying.tmp
	mv $(srcdir)/copying.tmp $(srcdir)/copying.c

version.c: stamp-version; @true
# Note that the obvious names for the temp file are taken by
# create-version.sh.
stamp-version: Makefile version.in $(srcdir)/../bfd/version.h $(srcdir)/gdbsupport/create-version.sh
	$(ECHO_GEN) $(SHELL) $(srcdir)/gdbsupport/create-version.sh $(srcdir) \
	    $(host_alias) $(target_alias) version-t.t
	@$(SHELL) $(srcdir)/../move-if-change version-t.t version.c
	@echo stamp > stamp-version


gdb.cxref: $(SFILES)
	cxref -I. $(SFILES) >gdb.cxref

force_update:

# GNU Make has an annoying habit of putting *all* the Makefile variables
# into the environment, unless you include this target as a circumvention.
# Rumor is that this will be fixed (and this target can be removed)
# in GNU Make 4.0.
.NOEXPORT:

# GNU Make 3.63 has a different problem: it keeps tacking command line
# overrides onto the definition of $(MAKE).  This variable setting
# will remove them.
MAKEOVERRIDES =

ALLDEPFILES = \
	aarch32-tdep.c \
	aarch64-fbsd-nat.c \
	aarch64-fbsd-tdep.c \
	aarch64-linux-nat.c \
	aarch64-linux-tdep.c \
	aarch64-newlib-tdep.c \
	aarch64-ravenscar-thread.c \
	aarch64-tdep.c \
	aix-thread.c \
	alpha-bsd-nat.c \
	alpha-bsd-tdep.c \
	alpha-linux-nat.c \
	alpha-linux-tdep.c \
	alpha-mdebug-tdep.c \
	alpha-nbsd-tdep.c \
	alpha-obsd-tdep.c \
	alpha-tdep.c \
	amd64-bsd-nat.c \
	amd64-darwin-tdep.c \
	amd64-dicos-tdep.c \
	amd64-fbsd-nat.c \
	amd64-fbsd-tdep.c \
	amd64-linux-nat.c \
	amd64-linux-tdep.c \
	amd64-nat.c \
	amd64-nbsd-nat.c \
	amd64-nbsd-tdep.c \
	amd64-obsd-nat.c \
	amd64-obsd-tdep.c \
	amd64-sol2-tdep.c \
	amd64-tdep.c \
	arc-tdep.c \
	arm.c \
	arm-bsd-tdep.c \
	arm-fbsd-nat.c \
	arm-fbsd-tdep.c \
	arm-get-next-pcs.c \
	arm-linux.c \
	arm-linux-nat.c \
	arm-linux-tdep.c \
	arm-nbsd-nat.c \
	arm-nbsd-tdep.c \
	arm-obsd-tdep.c \
	arm-symbian-tdep.c \
	arm-tdep.c \
	avr-tdep.c \
	bfin-linux-tdep.c \
	bfin-tdep.c \
	bsd-kvm.c \
	bsd-uthread.c \
	csky-linux-tdep.c \
	csky-tdep.c \
	darwin-nat.c \
	dicos-tdep.c \
	fbsd-nat.c \
	fbsd-tdep.c \
	fork-child.c \
	ft32-tdep.c \
	glibc-tdep.c \
	go32-nat.c \
	h8300-tdep.c \
	hppa-bsd-tdep.c \
	hppa-linux-nat.c \
	hppa-linux-tdep.c \
	hppa-nbsd-nat.c \
	hppa-nbsd-tdep.c \
	hppa-obsd-nat.c \
	hppa-obsd-tdep.c \
	hppa-tdep.c \
	i386-bsd-nat.c \
	i386-bsd-tdep.c \
	i386-cygwin-tdep.c \
	i386-darwin-nat.c \
	i386-darwin-tdep.c \
	i386-dicos-tdep.c \
	i386-fbsd-nat.c \
	i386-fbsd-tdep.c \
	i386-gnu-nat.c \
	i386-gnu-tdep.c \
	i386-linux-nat.c \
	i386-linux-tdep.c \
	i386-nbsd-nat.c \
	i386-nbsd-tdep.c \
	i386-obsd-nat.c \
	i386-obsd-tdep.c \
	i386-sol2-nat.c \
	i386-sol2-tdep.c \
	i386-tdep.c \
	i387-tdep.c \
	ia64-libunwind-tdep.c \
	ia64-linux-nat.c \
	ia64-linux-tdep.c \
	ia64-tdep.c \
	ia64-vms-tdep.c \
	inf-ptrace.c \
	linux-fork.c \
	linux-record.c \
	linux-tdep.c \
	lm32-tdep.c \
	m32r-linux-nat.c \
	m32r-linux-tdep.c \
	m32r-tdep.c \
	m68hc11-tdep.c \
	m68k-bsd-nat.c \
	m68k-bsd-tdep.c \
	m68k-linux-nat.c \
	m68k-linux-tdep.c \
	m68k-tdep.c \
	microblaze-linux-tdep.c \
	microblaze-tdep.c \
	mingw-hdep.c \
	mips-fbsd-nat.c \
	mips-fbsd-tdep.c \
	mips-linux-nat.c \
	mips-linux-tdep.c \
	mips-nbsd-nat.c \
	mips-nbsd-tdep.c \
	mips-sde-tdep.c \
	mips-tdep.c \
	mips64-obsd-nat.c \
	mips64-obsd-tdep.c \
	msp430-tdep.c \
	nbsd-nat.c \
	nbsd-tdep.c \
	nds32-tdep.c \
	nios2-linux-tdep.c \
	nios2-tdep.c \
	obsd-nat.c \
	obsd-tdep.c \
	posix-hdep.c \
	ppc-fbsd-nat.c \
	ppc-fbsd-tdep.c \
	ppc-linux-nat.c \
	ppc-linux-tdep.c \
	ppc-nbsd-nat.c \
	ppc-nbsd-tdep.c \
	ppc-obsd-nat.c \
	ppc-obsd-tdep.c \
	ppc-ravenscar-thread.c \
	ppc-sysv-tdep.c \
	ppc64-tdep.c \
	procfs.c \
	ravenscar-thread.c \
	remote-sim.c \
	riscv-fbsd-nat.c \
	riscv-fbsd-tdep.c \
	riscv-linux-nat.c \
	riscv-linux-tdep.c \
	riscv-tdep.c \
	rl78-tdep.c \
	rs6000-lynx178-tdep.c \
	rs6000-nat.c \
	rs6000-tdep.c \
	rx-tdep.c \
	s390-linux-nat.c \
	s390-linux-tdep.c \
	s390-tdep.c \
	score-tdep.c \
	ser-go32.c \
	ser-mingw.c \
	ser-pipe.c \
	ser-tcp.c \
	ser-uds.c \
	sh-nbsd-nat.c \
	sh-nbsd-tdep.c \
	sh-tdep.c \
	sol2-tdep.c \
	solib-aix.c \
	solib-svr4.c \
	sparc-linux-nat.c \
	sparc-linux-tdep.c \
	sparc-nat.c \
	sparc-nbsd-nat.c \
	sparc-nbsd-tdep.c \
	sparc-obsd-tdep.c \
	sparc-ravenscar-thread.c \
	sparc-sol2-nat.c \
	sparc-sol2-tdep.c \
	sparc-tdep.c \
	sparc64-fbsd-nat.c \
	sparc64-fbsd-tdep.c \
	sparc64-linux-nat.c \
	sparc64-linux-tdep.c \
	sparc64-nat.c \
	sparc64-nbsd-nat.c \
	sparc64-nbsd-tdep.c \
	sparc64-obsd-nat.c \
	sparc64-obsd-tdep.c \
	sparc64-sol2-tdep.c \
	sparc64-tdep.c \
	tilegx-linux-nat.c \
	tilegx-linux-tdep.c \
	tilegx-tdep.c \
	v850-tdep.c \
	vax-bsd-nat.c \
	vax-nbsd-tdep.c \
	vax-tdep.c \
	windows-nat.c \
	windows-tdep.c \
	x86-nat.c \
	x86-tdep.c \
	xcoffread.c \
	xstormy16-tdep.c \
	xtensa-config.c \
	xtensa-linux-nat.c \
	xtensa-linux-tdep.c \
	xtensa-tdep.c \
	xtensa-xtregs.c \
	gdbsupport/mingw-strerror.c \
	gdbsupport/posix-strerror.c

# Some files need explicit build rules (due to -Werror problems) or due
# to sub-directory fun 'n' games.

# ada-exp.c can appear in srcdir, for releases; or in ., for
# development builds.
ADA_EXP_C = `if test -f ada-exp.c; then echo ada-exp.c; else echo $(srcdir)/ada-exp.c; fi`

ada-exp.o: ada-exp.c
	$(COMPILE) $(ADA_EXP_C)
	$(POSTCOMPILE)

# Message files.  Based on code in gcc/Makefile.in.

# Rules for generating translated message descriptions.  Disabled by
# autoconf if the tools are not available.

.PHONY: all-po install-po uninstall-po clean-po update-po $(PACKAGE).pot

all-po: $(CATALOGS)

# This notation should be acceptable to all Make implementations used
# by people who are interested in updating .po files.
update-po: $(CATALOGS:.gmo=.pox)

# N.B. We do not attempt to copy these into $(srcdir).  The snapshot
# script does that.
%.gmo: %.po
	-test -d po || mkdir po
	$(GMSGFMT) --statistics -o $@ $<

# The new .po has to be gone over by hand, so we deposit it into
# build/po with a different extension.  If build/po/$(PACKAGE).pot
# exists, use it (it was just created), else use the one in srcdir.
%.pox: %.po
	-test -d po || mkdir po
	$(MSGMERGE) $< `if test -f po/$(PACKAGE).pot; \
			then echo po/$(PACKAGE).pot; \
			else echo $(srcdir)/po/$(PACKAGE).pot; fi` -o $@

# This rule has to look for .gmo modules in both srcdir and the cwd,
# and has to check that we actually have a catalog for each language,
# in case they weren't built or included with the distribution.
install-po:
	$(SHELL) $(srcdir)/../mkinstalldirs $(DESTDIR)$(datadir)
	cats="$(CATALOGS)"; for cat in $$cats; do \
	  lang=`basename $$cat | sed 's/\.gmo$$//'`; \
	  if [ -f $$cat ]; then :; \
	  elif [ -f $(srcdir)/$$cat ]; then cat=$(srcdir)/$$cat; \
	  else continue; \
	  fi; \
	  dir=$(localedir)/$$lang/LC_MESSAGES; \
	  echo $(SHELL) $(srcdir)/../mkinstalldirs $(DESTDIR)$$dir; \
	  $(SHELL) $(srcdir)/../mkinstalldirs $(DESTDIR)$$dir || exit 1; \
	  echo $(INSTALL_DATA) $$cat $(DESTDIR)$$dir/$(PACKAGE).mo; \
	  $(INSTALL_DATA) $$cat $(DESTDIR)$$dir/$(PACKAGE).mo; \
	done
uninstall-po:
	cats="$(CATALOGS)"; for cat in $$cats; do \
	  lang=`basename $$cat | sed 's/\.gmo$$//'`; \
	  if [ -f $$cat ]; then :; \
	  elif [ -f $(srcdir)/$$cat ]; then cat=$(srcdir)/$$cat; \
	  else continue; \
	  fi; \
	  dir=$(localedir)/$$lang/LC_MESSAGES; \
	  rm -f $(DESTDIR)$$dir/$(PACKAGE).mo; \
	done
# Delete po/*.gmo only if we are not building in the source directory.
clean-po:
	-if [ ! -f Makefile.in ]; then rm -f po/*.gmo; fi

# Rule for regenerating the message template (gdb.pot).  Instead of
# forcing everyone to edit POTFILES.in, which proved impractical, this
# rule has no dependencies and always regenerates gdb.pot.  This is
# relatively harmless since the .po files do not directly depend on
# it.  The .pot file is left in the build directory.  Since GDB's
# Makefile lacks a cannonical list of sources (missing xm, tm and nm
# files) force this rule.
$(PACKAGE).pot: po/$(PACKAGE).pot
po/$(PACKAGE).pot: force
	-test -d po || mkdir po
	sh -e $(srcdir)/po/gdbtext $(XGETTEXT) $(PACKAGE) . $(srcdir)


#
# YACC/LEX dependencies
#
# LANG-exp.c is generated in objdir from LANG-exp.y if it doesn't
# exist in srcdir, then compiled in objdir to LANG-exp.o.  If we
# said LANG-exp.c rather than ./c-exp.c some makes would
# sometimes re-write it into $(srcdir)/c-exp.c.  Remove bogus
# decls for malloc/realloc/free which conflict with everything else.
# Strictly speaking c-exp.c should therefore depend on
# Makefile.in, but that was a pretty big annoyance.

%.c: %.y
	$(ECHO_YACC) $(SHELL) $(YLWRAP) $< y.tab.c $@.tmp -- \
		$(YACC) $(YFLAGS) || (rm -f $@.tmp; false)
	@sed -e '/extern.*malloc/d' \
	     -e '/extern.*realloc/d' \
	     -e '/extern.*free/d' \
	     -e '/include.*malloc.h/d' \
	     -e 's/\([^x]\)malloc/\1xmalloc/g' \
	     -e 's/\([^x]\)realloc/\1xrealloc/g' \
	     -e 's/\([ \t;,(]\)free\([ \t]*[&(),]\)/\1xfree\2/g' \
	     -e 's/\([ \t;,(]\)free$$/\1xfree/g' \
	     -e '/^#line.*y.tab.c/d' \
	     -e 's/YY_NULL/YY_NULLPTR/g' \
	  < $@.tmp > $@.new && \
	  rm -f $@.tmp && \
	  mv $@.new $@
%.c: %.l
	$(ECHO_LEX) $(FLEX) -t $<  \
	    | sed -e '/extern.*malloc/d' \
	        -e '/extern.*realloc/d' \
	        -e '/extern.*free/d' \
	        -e '/include.*malloc.h/d' \
	        -e 's/\([^x]\)malloc/\1xmalloc/g' \
	        -e 's/\([^x]\)realloc/\1xrealloc/g' \
	        -e 's/\([ \t;,(]\)free\([ \t]*[&(),]\)/\1xfree\2/g' \
	        -e 's/\([ \t;,(]\)free$$/\1xfree/g' \
		-e 's/yy_flex_xrealloc/yyxrealloc/g' \
	      > $@.new && \
	    mv $@.new $@

.PRECIOUS: ada-lex.c

# XML rules

xml-builtin.c: stamp-xml; @true
stamp-xml: $(srcdir)/features/feature_to_c.sh Makefile $(XMLFILES)
	$(SILENCE) rm -f xml-builtin.tmp
	$(ECHO_GEN_XML_BUILTIN) AWK="$(AWK)" \
	  $(SHELL) $(srcdir)/features/feature_to_c.sh \
	  xml-builtin.tmp $(XMLFILES)
	$(SILENCE) $(SHELL) $(srcdir)/../move-if-change xml-builtin.tmp xml-builtin.c
	$(SILENCE) echo stamp > stamp-xml

.PRECIOUS: xml-builtin.c

#
# GDBTK sub-directory
#

all-gdbtk: insight$(EXEEXT)

install-gdbtk:
	transformed_name=`t='$(program_transform_name)'; \
		  echo insight | sed -e $$t` ; \
	if test "x$$transformed_name" = x; then \
	  transformed_name=insight ; \
	else \
	  true ; \
	fi ; \
	$(SHELL) $(srcdir)/../mkinstalldirs $(DESTDIR)$(bindir); \
	$(INSTALL_PROGRAM) insight$(EXEEXT) \
		$(DESTDIR)$(bindir)/$$transformed_name$(EXEEXT) ; \
	$(SHELL) $(srcdir)/../mkinstalldirs \
		$(DESTDIR)$(GDBTK_LIBRARY) ; \
	$(SHELL) $(srcdir)/../mkinstalldirs \
		$(DESTDIR)$(libdir)/insight$(GDBTK_VERSION) ; \
	$(INSTALL_DATA) $(srcdir)/gdbtk/plugins/plugins.tcl \
		$(DESTDIR)$(libdir)/insight$(GDBTK_VERSION)/plugins.tcl ; \
	$(SHELL) $(srcdir)/../mkinstalldirs \
		$(DESTDIR)$(GDBTK_LIBRARY)/images \
		$(DESTDIR)$(GDBTK_LIBRARY)/images2 ; \
	$(SHELL) $(srcdir)/../mkinstalldirs \
		$(DESTDIR)$(GDBTK_LIBRARY)/help \
		$(DESTDIR)$(GDBTK_LIBRARY)/help/images \
		$(DESTDIR)$(GDBTK_LIBRARY)/help/trace ; \
	cd $(srcdir)/gdbtk/library ; \
	for i in *.tcl *.itcl *.ith *.itb images/*.gif images2/*.gif images/icons.txt images2/icons.txt tclIndex help/*.html  help/trace/*.html help/trace/index.toc help/images/*.gif help/images/*.png; \
	  do \
		$(INSTALL_DATA) $$i $(DESTDIR)$(GDBTK_LIBRARY)/$$i ; \
	  done ;

uninstall-gdbtk:
	transformed_name=`t='$(program_transform_name)'; \
		  echo insight | sed -e $$t` ; \
	if test "x$$transformed_name" = x; then \
		transformed_name=insight ; \
	else \
		true ; \
	fi ; \
	rm -f $(DESTDIR)$(bindir)/$$transformed_name$(EXEEXT) ; \
	rm -rf $(DESTDIR)$(GDBTK_LIBRARY)

clean-gdbtk:
	rm -f insight$(EXEEXT)

# Removing the old gdb first works better if it is running, at least on SunOS.
insight$(EXEEXT): gdbtk-main.o libgdb.a $(CDEPS) $(TDEPLIBS)
	rm -f insight$(EXEEXT)
	$(ECHO_CXXLD) $(CC_LD) $(INTERNAL_LDFLAGS) $(WIN32LDAPP) \
		-o insight$(EXEEXT) gdbtk-main.o libgdb.a \
		$(TDEPLIBS) $(TUI_LIBRARY) $(CLIBS) $(LOADLIBES)

gdbres.o: $(srcdir)/gdbtk/gdb.rc $(srcdir)/gdbtk/gdbtool.ico
	$(WINDRES) --include $(srcdir)/gdbtk $(srcdir)/gdbtk/gdb.rc gdbres.o

all_gdbtk_cflags = $(IDE_CFLAGS) $(ITCL_CFLAGS) \
		$(ITK_CFLAGS) $(TCL_CFLAGS) $(TK_CFLAGS) $(X11_CFLAGS) \
		$(GDBTK_CFLAGS) \
		-DGDBTK_LIBRARY=\"$(GDBTK_LIBRARY)\" \
		-DSRC_DIR=\"$(GDBTK_SRC_DIR)\"

#
# Dependency tracking.
#

ifeq ($(DEPMODE),depmode=gcc3)
# Note that we put the dependencies into a .Tpo file, then move them
# into place if the compile succeeds.  We need this because gcc does
# not atomically write the dependency output file.
override COMPILE.post = -c -o $@ -MT $@ -MMD -MP \
	-MF $(@D)/$(DEPDIR)/$(basename $(@F)).Tpo
override POSTCOMPILE = @mv $(@D)/$(DEPDIR)/$(basename $(@F)).Tpo \
	$(@D)/$(DEPDIR)/$(basename $(@F)).Po
else
override COMPILE.pre = source='$<' object='$@' libtool=no \
	DEPDIR=$(DEPDIR) $(DEPMODE) $(depcomp) \
	$(CXX) -x c++ $(CXX_DIALECT)
# depcomp handles atomicity for us, so we don't need a postcompile
# step.
override POSTCOMPILE =
endif

# A list of all the objects we might care about in this build, for
# dependency tracking.
all_object_files = gdb.o $(LIBGDB_OBS) gdbtk-main.o \
	test-cp-name-parser.o

# All the .deps files to include.
all_deps_files = $(foreach dep,$(patsubst %.o,%.Po,$(all_object_files)),\
    $(dir $(dep))/$(DEPDIR)/$(notdir $(dep)))

# Ensure that generated files are created early.  Use order-only
# dependencies if available.  They require GNU make 3.80 or newer,
# and the .VARIABLES variable was introduced at the same time.
ifdef .VARIABLES
$(all_object_files): | $(generated_files)
else
$(all_object_files) : $(generated_files)
endif

# Dependencies.
-include $(all_deps_files)

# Disable implicit make rules.
include $(srcdir)/disable-implicit-rules.mk

### end of the gdb Makefile.in.<|MERGE_RESOLUTION|>--- conflicted
+++ resolved
@@ -608,13 +608,8 @@
 	@LIBS@ @GUILE_LIBS@ @PYTHON_LIBS@ \
 	$(LIBEXPAT) $(LIBLZMA) $(LIBBABELTRACE) $(LIBIPT) \
 	$(LIBIBERTY) $(WIN32LIBS) $(LIBGNU) $(LIBICONV) $(LIBMPFR) \
-<<<<<<< HEAD
-	$(SRCHIGH_LIBS) $(LIBDEBUGINFOD)
-CDEPS = $(NAT_CDEPS) $(SIM) $(BFD) $(READLINE_DEPS) \
-=======
-	$(SRCHIGH_LIBS) $(LIBXXHASH)
+	$(SRCHIGH_LIBS) $(LIBXXHASH) $(LIBDEBUGINFOD)
 CDEPS = $(NAT_CDEPS) $(SIM) $(BFD) $(READLINE_DEPS) $(LIBCTF) \
->>>>>>> e48f6033
 	$(OPCODES) $(INTL_DEPS) $(LIBIBERTY) $(CONFIG_DEPS) $(LIBGNU)
 
 DIST = gdb
