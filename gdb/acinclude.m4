--- conflicted
+++ resolved
@@ -4,11 +4,7 @@
 # Keep these includes in sync with the aclocal_m4_deps list in
 # Makefile.in.
 
-<<<<<<< HEAD
-sinclude(acx_configure_dir.m4)
-=======
 m4_include(acx_configure_dir.m4)
->>>>>>> e48f6033
 
 # This gets GDB_AC_TRANSFORM.
 m4_include(transform.m4)
